--- conflicted
+++ resolved
@@ -76,7 +76,6 @@
     retrySeconds = 1
     errorCount = 0
 
-<<<<<<< HEAD
     # Convert readable voice name to PlayHT voice ID if needed
     voice_id = voice_mapping.get_voice_id(voice)
     if voice_id:
@@ -84,10 +83,7 @@
     else:
         print(f"Warning: Using voice '{voice}' directly (no mapping found)")
 
-    # for now we are getting passed ssml already
-=======
     # Convert HTML to SSML if needed
->>>>>>> ce782bfe
     ssml_text = u.html_to_ssml(text)
     
     # API v2 data format
