# Simplified interface to Play.Ht for translations

import os
import sys
import pandas as pd
import logging
import time
import numpy as np
import requests
from dataclasses import dataclass, replace
from datetime import datetime
import utilities.utilities as u
from . import voice_mapping

# Constants for API v2 - Updated to new PlayHt API
API_URL = "https://api.play.ht/api/v2/tts/stream"


# Called to process each row of the input csv (now dataframe)
def processRow(index, ourRow, lang_code, voice, \
               masterData, audio_base_dir, headers):

    # reset local error count for new row
    errorCount = 0
    retrySeconds = 1 # sort of arbitrary backoff to recheck status
    service = 'PlayHt'

    # we should potentially filter these out when we generate diffs
    # instead of waiting until now. But at some point we might
    # want to generate them as part of an "unassigned" task or something
    if not (type(ourRow['labels']) == type('str')):
        print(f"Item {ourRow['item_id']} doesn't have task assigned")
        return 'NoTask'

    # Check if the column exists, if not try the original column name
    if lang_code in ourRow:
        translation_text = ourRow[lang_code]
    elif lang_code == 'en-US' and 'en' in ourRow:
        translation_text = ourRow['en']
    elif lang_code == 'de-DE' and 'de' in ourRow:
        translation_text = ourRow['de']
    elif lang_code == 'es-CO' and 'es-CO' in ourRow:
        translation_text = ourRow['es-CO']
    elif lang_code == 'fr-CA' and 'fr-CA' in ourRow:
        translation_text = ourRow['fr-CA']
    elif lang_code == 'nl-NL' and 'nl' in ourRow:
        translation_text = ourRow['nl']
    else:
        print(f"Warning: No translation found for {lang_code} in row {ourRow['item_id']}")
        return 'Error'

    # Assemble data packet for PlayHT API v2
    # see https://docs.play.ht/reference/api-generate-tts-audio-stream
    
    # Convert to SSML if needed
    ssml_text = u.html_to_ssml(translation_text)
    
<<<<<<< HEAD
    # Convert readable voice name to PlayHT voice ID if needed
    voice_id = voice_mapping.get_voice_id(voice)
    if voice_id:
        voice = voice_id
    else:
        print(f"Warning: Using voice '{voice}' directly (no mapping found)")
    
    # we want to begin to support SSML, so convert to that format:
    #ssmlText = u.html_to_ssml(translation_text)
    # However SSML requires different params, so experiment in the
    # dashboard first!
=======
>>>>>>> 23fed194
    data = {
        "text": ssml_text,
        "voice": voice,
        "voice_engine": "Play3.0-mini",  # Use the newer engine
        "output_format": "mp3",
        "sample_rate": 24000
    }


        ## Use a While loop so we can retry odd failure cases
    while True and errorCount < 5:
        try:
            response = requests.post(API_URL, headers=headers, json=data, timeout=30)
            
            # Handle different status codes for v2 API
            if response.status_code == 200:
                # v2 API returns audio content directly
                print(f"✅ PlayHt v2 API success for item {ourRow['item_id']} - received {len(response.content)} bytes")
                
                # Create a response object that mimics the old audioData structure
                class AudioResponse:
                    def __init__(self, content):
                        self.content = content
                        self.status_code = 200
                
                audioData = AudioResponse(response.content)
                
                if ourRow['labels'] != float('nan'):
                    return u.save_audio(ourRow, lang_code, service, audioData, audio_base_dir, masterData)
                else:
                    return 'Success'
                    
            elif response.status_code == 503:
                # Service unavailable - likely rate limiting or server overload
                print(f"PlayHt service unavailable (503) for item {ourRow['item_id']}. Waiting {retrySeconds * 2} seconds before retry...")
                time.sleep(retrySeconds * 2)  # Wait longer for 503 errors
                errorCount += 1
                retrySeconds = min(retrySeconds * 2, 30)  # Exponential backoff, max 30 seconds
                continue
                
            elif response.status_code == 429:
                # Rate limit exceeded
                retry_after = response.headers.get('Retry-After', retrySeconds * 2)
                print(f"Rate limit exceeded for item {ourRow['item_id']}. Waiting {retry_after} seconds...")
                time.sleep(int(retry_after))
                errorCount += 1
                continue
                
            elif response.status_code == 400:
                print(f"PlayHt API error 400 for item {ourRow['item_id']} - Bad request: {response.text}")
                # For 400 errors, don't retry - likely a permanent issue
                return 'Error'
                
            else:
                logging.error(f"convert_tts: API error for item={ourRow['item_id']}: status code={response.status_code}, response={response.text}")
                errorCount += 1
                time.sleep(retrySeconds)
                continue
                
        except requests.exceptions.Timeout:
            print(f"PlayHt API timeout for item {ourRow['item_id']}. Retrying... ({errorCount + 1}/5)")
            errorCount += 1
            time.sleep(retrySeconds)
            continue
            
        except requests.exceptions.RequestException as e:
            print(f"PlayHt API request failed for item {ourRow['item_id']}: {e}")
            errorCount += 1
            time.sleep(retrySeconds)
            continue
    
    # If we get here, we've exhausted all retries
    print(f"❌ PlayHt API failed after 5 retries for item {ourRow['item_id']}")
    return 'Error'
    
    """
    The main function to process the transcription jobs.
    NOTE: Not all arguments are impleented!
    Args:
        input_file_path (str): The path of the input CSV file where details of text and of past tts transactions are extracted.
        lang_code (str): A locale code, e.g.: 'es-CO' and the name for the column to select for tts transcription
        voice (str): The name of the play.ht voice to use, e.g.: 'es-CO-SalomeNeural'
        retry_seconds (float64): How many seconds to wait to retry translation
        user_id (str, optional): The user ID for authentication. If not provided, it will be read from the environment variable 'PLAY_DOT_HT_USER_ID'.
        api_key (str, optional): The api key authenticating our API calls. If not provided, it will be read from the environment variable 'PLAY_DOT_HT_API_KEY'.
        item_id_column (str, optional): column name in the input file for stable and unique item ID. Defaults to 'item_id'.
        audio_dir (str, optional): The directory to store the audio files. Defaults to "audio_files/{lang_code}/".
    """

def main(
        input_file_path: str,
        master_file_path: str,
        lang_code: str,
        voice: str,
        retry_seconds: float,
        user_id: str = None,
        api_key: str = None,
        output_file_path: str = None,
        item_id_column: str = 'item_id',
        audio_base_dir: str = None
        ):
        

    if user_id is None:
        user_id = os.environ['PLAY_DOT_HT_USER_ID']
        if user_id is None:
            raise ValueError("user_id cannot be None")
    if api_key is None:
        api_key = os.environ['PLAY_DOT_HT_API_KEY']
        if api_key is None:
            raise ValueError("auth_token cannot be None")

    # basically we want to iterate through rows,
    # specifying the column (language) we want translated.
    # We assume that our caller has already massaged our input file as needed
    # columnts might be:
    # item_id,labels,en,es-CO,de,context

    inputData = pd.read_csv(input_file_path, index_col=0)
    masterData = pd.read_csv(master_file_path, index_col=0)

    # Rename columns to match lang_codes used in the script
    masterData = masterData.rename(columns={'en': 'en-US',
                                             'de': 'de-DE',
                                             'es': 'es-CO',
                                             'fr': 'fr-CA',
                                             'nl': 'nl-NL'})

    # build API call for v2 API
    headers = {
        'AUTHORIZATION': api_key,  # Changed from Authorization
        'X-USER-ID': user_id,
        'Accept': 'audio/mpeg',  # Changed from application/json
        'Content-Type': 'application/json'
    }
    
    stats = {'Errors': 0, 'Processed' : 0, 'NoTask': 0}
    for index, ourRow in inputData.iterrows():

        result = processRow(index, ourRow, lang_code=lang_code, voice=voice, \
                            audio_base_dir=audio_base_dir, masterData=masterData, \
                            headers=headers)
        
        # replace with match once we are past python 3.10
        if result == 'Error':
            stats['Errors']+= 1
        elif result == 'NoTask':
            stats['NoTask']+= 1
        elif result == 'Success':
            stats['Processed']+= 1
    
    # start tracking voice
    stats['Voice'] = voice

    # Store stats for retrieval by dashboard
    u.store_stats(lang_code, stats['Errors'], stats['NoTask'], stats['Voice'])

    print(f"Processed: {stats['Processed']}, Errors: {stats['Errors']}, \
          No Task: {stats['NoTask']}")

if __name__ == "__main__":
    main(*sys.argv[1:])
<|MERGE_RESOLUTION|>--- conflicted
+++ resolved
@@ -55,7 +55,6 @@
     # Convert to SSML if needed
     ssml_text = u.html_to_ssml(translation_text)
     
-<<<<<<< HEAD
     # Convert readable voice name to PlayHT voice ID if needed
     voice_id = voice_mapping.get_voice_id(voice)
     if voice_id:
@@ -63,12 +62,6 @@
     else:
         print(f"Warning: Using voice '{voice}' directly (no mapping found)")
     
-    # we want to begin to support SSML, so convert to that format:
-    #ssmlText = u.html_to_ssml(translation_text)
-    # However SSML requires different params, so experiment in the
-    # dashboard first!
-=======
->>>>>>> 23fed194
     data = {
         "text": ssml_text,
         "voice": voice,
