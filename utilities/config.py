# Re-factoring language settings out of code
# Work in progress

# General settings
playht_stability = 1.2
elevenlabs_stability = .65

# if we add it here can we use it throughout?
language_list = {}

# current location of translated items
translatedTextURL = "https://raw.githubusercontent.com/levante-framework/levante_translations/l10n_pending/text/translated_prompts.csv"

# currently we read right from there
item_bank_translations = translatedTextURL

stats_file_path = 'stats.csv'

def get_languages(): 

# Updated for PlayHt API v2 with correct voice IDs and language codes
    language_list = {\
<<<<<<< HEAD
        'English': {'lang_code':'en', 'service' : 'PlayHt', 'voice': 'en-US-AriaNeural'},
        'Spanish': {'lang_code': 'es-co', 'service' : 'PlayHt', 'voice': 'es-CO-SalomeNeural'},
        'German': {'lang_code': 'de', 'service' : 'PlayHt', 'voice' :'VickiNeural'},
        'French': {'lang_code': 'fr-ca', 'service' : 'PlayHt', 'voice' : 'Gabrielle'},
        'Dutch': {'lang_code': 'nl', 'service' : 'PlayHt', 'voice' : 'FennaNeural'},
=======
        'English': {'lang_code':'en', 'service' : 'ElevenLabs', 'voice': 'Alexandra - Conversational and Real'},
        'Spanish': {'lang_code': 'es', 'service' : 'PlayHt', 'voice': 'Spanish_Violeta Narrative'},
        'German': {'lang_code': 'de', 'service' : 'PlayHt', 'voice': 'German_Anke Narrative'},
        'French': {'lang_code': 'fr', 'service' : 'PlayHt', 'voice': 'French_Ange Narrative'},
        'Dutch': {'lang_code': 'nl', 'service' : 'ElevenLabs', 'voice' : 'Xander'},
>>>>>>> 9672c6b2
    }

    # Later we can add HT voices and Eleven voices to each of these
    # e.g. language_list['English']['ht_voices' : ht_english_voice_list]
    return language_list       

def get_default_voice(language):
    language_index = get_languages()
    language_dict = language_index[language]
    return( language_dict['voice'])

def get_lang_code(language):
    language_index = get_languages()
    language_dict = language_index[language]
    return( language_dict['lang_code'])

def get_service(language):
    language_index = get_languages()
    language_dict = language_index[language]
    return( language_dict['service'])

def add_voice_list(language, service, voice_list):
    print('put add voice list here')

    <|MERGE_RESOLUTION|>--- conflicted
+++ resolved
@@ -20,19 +20,11 @@
 
 # Updated for PlayHt API v2 with correct voice IDs and language codes
     language_list = {\
-<<<<<<< HEAD
-        'English': {'lang_code':'en', 'service' : 'PlayHt', 'voice': 'en-US-AriaNeural'},
-        'Spanish': {'lang_code': 'es-co', 'service' : 'PlayHt', 'voice': 'es-CO-SalomeNeural'},
-        'German': {'lang_code': 'de', 'service' : 'PlayHt', 'voice' :'VickiNeural'},
-        'French': {'lang_code': 'fr-ca', 'service' : 'PlayHt', 'voice' : 'Gabrielle'},
-        'Dutch': {'lang_code': 'nl', 'service' : 'PlayHt', 'voice' : 'FennaNeural'},
-=======
         'English': {'lang_code':'en', 'service' : 'ElevenLabs', 'voice': 'Alexandra - Conversational and Real'},
-        'Spanish': {'lang_code': 'es', 'service' : 'PlayHt', 'voice': 'Spanish_Violeta Narrative'},
+        'Spanish': {'lang_code': 'es-co', 'service' : 'PlayHt', 'voice': 'Spanish_Violeta Narrative'},
         'German': {'lang_code': 'de', 'service' : 'PlayHt', 'voice': 'German_Anke Narrative'},
-        'French': {'lang_code': 'fr', 'service' : 'PlayHt', 'voice': 'French_Ange Narrative'},
+        'French': {'lang_code': 'fr-ca', 'service' : 'PlayHt', 'voice': 'French_Ange Narrative'},
         'Dutch': {'lang_code': 'nl', 'service' : 'ElevenLabs', 'voice' : 'Xander'},
->>>>>>> 9672c6b2
     }
 
     # Later we can add HT voices and Eleven voices to each of these
