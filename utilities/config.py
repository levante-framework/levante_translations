--- conflicted
+++ resolved
@@ -29,19 +29,11 @@
 
 # Updated for PlayHt API v2 with correct voice IDs and language codes
     language_list = {\
-<<<<<<< HEAD
         'English': {'lang_code':'en', 'service' : 'ElevenLabs', 'voice': 'Alexandra - Conversational and Real'},
         'Spanish': {'lang_code': 'es-CO', 'service' : 'ElevenLabs', 'voice': 'Malena Tango'},
         'German': {'lang_code': 'de', 'service' : 'ElevenLabs', 'voice': 'Julia'},
         'French': {'lang_code': 'fr-CA', 'service' : 'ElevenLabs', 'voice': 'Caroline - Top France - Narrative, warm, sweet'},
         'Dutch': {'lang_code': 'nl', 'service' : 'ElevenLabs', 'voice' : 'Emma - Natural conversations in Dutch'},
-=======
-        'English': {'lang_code': LANGUAGE_CODES['English'], 'service' : 'ElevenLabs', 'voice': 'Alexandra - Conversational and Real'},
-        'Spanish': {'lang_code': LANGUAGE_CODES['Spanish'], 'service' : 'PlayHt', 'voice': 'Spanish_Violeta Narrative'},
-        'German': {'lang_code': LANGUAGE_CODES['German'], 'service' : 'PlayHt', 'voice': 'German_Anke Narrative'},
-        'French': {'lang_code': LANGUAGE_CODES['French'], 'service' : 'PlayHt', 'voice': 'French_Ange Narrative'},
-        'Dutch': {'lang_code': LANGUAGE_CODES['Dutch'], 'service' : 'ElevenLabs', 'voice' : 'Xander'},
->>>>>>> c44dc257
     }
 
     # Later we can add HT voices and Eleven voices to each of these
