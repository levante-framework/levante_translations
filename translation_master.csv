--- conflicted
+++ resolved
@@ -770,19 +770,6 @@
 763,data-questionnaire-button-text3,general,,,,"I feel GOOD about these data (e.g., the child clearly understood the task, had very few (if any) distractions/ interruptions, etc.)",,,
 764,math-instructions1-heavy,math,,,,"In this game, you will play with numbers.
 
-<<<<<<< HEAD
-Some questions might be easy for you and some might be hard. That is okay! Please try your best and take your time. Let’s get started!",,,
-765,math-intro1-heavy,math,,,,It's time for the first number game! Let's practice.,,,
-766,math-intro2-heavy,math,,,,It's time for the next number game! Let's practice.,,,
-767,counting-intro,math,,,,"In this number game, you will say how many things are in the picture! The grownup helping you will press the button.",,,
-768,counting-intro-afc,math,,,,"This time, you will choose the button with the right number!",,,
-769,memory-game-instruct1-heavy,memory-game,,,,This is the memory game. ,,,
-770,memory-game-instruct2-heavy,memory-game,,,,"In this game, we are going to see squares light up. Your job is to touch the squares that light up. ",,,
-771,memory-game-instruct3-heavy,memory-game,,,,Now we will see two squares light up. Your job is to touch the squares in the same order as they light up!,,,
-772,memory-game-instruct4-heavy,memory-game,,,,Watch the squares light up. I will touch the squares in the same order.,,,
-773,memory-game-instruct5-heavy,memory-game,,,,"OK, now you're going to play the rest of the memory game on your own. More squares will light up each time the longer you play, so watch carefully!",,,
-774,memory-game-instruct6-heavy,memory-game,,,,"Si vous faites une erreur, continuez!",,,
-=======
 Wenn du Fragen hast oder zum Starten Hilfe brauchst, bitte einen Erwachsenen in deiner Nähe, dir zu helfen. ","Tu peux choisir tes réponses de différentes manières selon le type de tablette ou d'ordinateur que tu utilises. Tu peux utiliser une souris ou un pavé tactile pour cliquer sur ton choix, utiliser les touches fléchées de ton clavier ou toucher l'écran si tu utilises une tablette. Tu peux choisir la méthode qui te convient le mieux.
 
 Si tu as des questions ou si tu as besoin d'aide pour commencer, demande à l'adulte à proximité de t'aider. ","U kunt uw antwoorden op verschillende manieren kiezen, afhankelijk van het type tablet of computer dat u gebruikt. U kunt een muis of touchpad gebruiken om uw keuze te klikken, u kunt de pijltjestoetsen op uw toetsenbord gebruiken of u kunt uw scherm aanraken als u een tablet gebruikt. U kunt de manier kiezen die het beste voor u werkt.
@@ -2160,5 +2147,4 @@
 685,inferenceInstructions2,roar-inference,,Welcome to ROAR - Inference,Welcome to ROAR - Inference,Bienvenue à ROAR - Inférence,Welkom bij ROAR - Inferentie,"inferenceInstructions2
 "
 686,inferenceInstructions,roar-inference,,Read each story carefully. Think about what happened in the story and what you know. Choose the best answer for each question.,Read each story carefully. Think about what happened in the story and what you know. Choose the best answer for each question.,Lisez chaque histoire attentivement. Pensez à ce qui s'est passé dans l'histoire et à ce que vous savez. Choisissez la meilleure réponse pour chaque question.,Lees elk verhaal zorgvuldig. Denk na over wat er in het verhaal gebeurde en wat je weet. Kies het beste antwoord voor elke vraag.,"inferenceInstructions
-"
->>>>>>> 63fe5fd5
+"