--- conflicted
+++ resolved
@@ -41,26 +41,8 @@
     # labels -> task
     # Handle mixed column formats in the CSV
     translationData = translationData.rename(columns={'identifier': 'item_id'})
-<<<<<<< HEAD
     translationData = translationData.rename(columns={'es-CO': 'es-co'})
     translationData = translationData.rename(columns={'fr': 'fr-ca'})
-=======
-    
-    # Rename columns to match our simplified language codes
-    column_mapping = {
-        'text': 'en',        # English text column
-        'es-CO': 'es',       # Spanish: es-CO -> es
-        'fr-CA': 'fr',       # French: fr-CA -> fr
-        'nl-NL': 'nl'        # Dutch: nl-NL -> nl (if it exists)
-    }
-    
-    # Only rename columns that actually exist in the data
-    for old_col, new_col in column_mapping.items():
-        if old_col in translationData.columns:
-            translationData = translationData.rename(columns={old_col: new_col})
-    
-    # Note: 'de' and 'nl' are already in the correct format in the CSV
->>>>>>> 9672c6b2
 
     #translationData = translationData.rename(columns={'labels': 'task'})
 
