,item_id,labels,en-US,es-CO,de-DE,fr-CA,nl-NL,context,en-US.1
0,general-intro1,general,Hi! We are excited to have you play some games with us today!,¡Hola! ¡Estamos encantados de que juegues hoy con nosotros!,,,,"general-intro1
Final es-co & de translation review complete",
1,general-intro2,general,"First, you get to choose a buddy to play along with you. As you complete the different games, you will get to pick an accessory like a hat or glasses to decorate your buddy.","En primer lugar, tienes que elegir a un amigo para que juegue contigo. A medida que completes los diferentes juegos, podrás elegir un accesorio como un sombrero o unas gafas para decorar a tu amigo.",,,,"general-intro2
Final es-co & de translation review complete",
2,pick-buddy,general,Pick a buddy to play with!,¡Escoge un amigo para jugar!,,,,"pick-buddy
Final es-co & de translation review complete. 
When implemented, confirm this phrasing makes sense with the visuals, selection method, etc.",
3,general-intro3,general,"Now that you have your buddy, we want to explain how the games work.","Ahora que ya tienes a tu amigo, queremos explicarte cómo funcionan los juegos.",,,,"general-intro3
Final es-co & de translation review complete",
4,general-intro4,general,"During the games you will need to listen to instructions so make sure your speakers are on and the volume is the way you like it. If you need to hear the instructions again, you can click the speaker button up in the corner of your screen.","Durante los juegos tendrás que escuchar las instrucciones, así que asegúrate de que los altavoces están encendidos y el volumen está a tu gusto. Si necesitas volver a escuchar las instrucciones, presiona el botón del altavoz situado en la esquina superior de la pantalla.",,,,"general-intro4
Final es-co & de translation review complete",
5,general-intro5,general,"You can choose your answers in different ways depending on the type of tablet or computer you are using. You can use a mouse or touchpad to click your choice, you can use the arrow keys on your keyboard, or you can touch your screen if you are using a tablet. You can pick the way that works best for you.

If you have any questions or need help getting started, please ask the adult who is nearby to help you. ","Puedes elegir tus respuestas de diferentes maneras dependiendo del tipo de tableta u ordenador que estés utilizando. Puedes utilizar un ratón o un panel táctil para hacer clic en tu elección, puedes utilizar las teclas de flecha del teclado o puedes tocar la pantalla si utilizas una tableta. Puedes elegir la forma que más te convenga.

Si tienes alguna duda o necesitas ayuda para empezar, pide ayuda al adulto que esté cerca.",,,,"general-intro5
Final es-co & de translation review complete",
6,task-finished,general,You've completed the game. Thank you!,Has completado el juego. ¡Gracias!,,,,"task-finished
Final es-co & de translation review complete",
7,continue-button-text,general,OK,OK,,,,"continue-button-text
Final es-co & de translation review complete",
8,close-button-text,general,Close,Cerrar,,,,"close-button-text
Final es-co & de translation review complete",
9,general-footer,general,Click the button below or press <b>ANY KEY</b> to continue,Haz clic en el botón abajo o presiona <b>CUALQUIER TECLA</b> para continuar,,,,"general-footer
Final es-co translation review complete.
For DE confirm wording - send screen shot to DE ",
10,instructions,general,instructions,instrucciones,,,,"instructions
Final es-co & de translation review complete",
11,general-encourage,general,Keep Going!,¡Continúa!,,,,"general-encourage
Final es-co & de translation review complete",
12,feedbackCorrect,general,Great! That's right.,¡Genial! Eso es correcto.,,,,"feedbackCorrect
Final es-co & de translation review complete",
13,feedback-try-again,general,Please try again!,¡Inténtalo de nuevo!,,,,"feedback-try-again
Final es-co & de translation review complete",
14,feedback-good-job,general,Good job!,¡Bien hecho!,,,,"feedback-good-job
Final es-co & de translation review complete",
15,feedback-nice-work,general,Nice work!,¡Muy bien!,,,,"feedback-nice-work
Final es-co & de translation review complete",
16,replay-button,general,Press the speaker button if you want the question repeated.,Presiona el botón del altavoz si deseas que se repita la pregunta.,,,,"replay-button
Final es-co translation review complete.
For DE confirm ""repeat button"" translation is specific enough",
17,general-fullscreen,general,Switch to full screen mode,Cambiar al modo de pantalla completa,,,,"general-fullscreen
Final es-co & de translation review complete",
18,general-repeat-instructions,general,Looks like this is a little tricky! Let’s review the instructions.,¡Parece que esto es un poco complicado! Repasemos las instrucciones.,,,,"general-repeat-instructions
",
19,general-keyboard-instructions,general,"If you want to use your keyboard to answer a question, press the arrow key shown next to your choice.","Si quieres usar el teclado para responder una pregunta, haz click en la flecha que ves al lado de la opción que quieres seleccionar.",,,,"general-keyboard-instructions
",
20,intro-finished,general,You've finished the instructions. Thank you!,Has terminado las instrucciones. ¡Gracias!,,,,"intro-finished
",
21,general-exit,general,Exit,Salir,,,,"general-exit
Final es-co & de translation review complete",
<<<<<<< HEAD
22,task-completion,general,You've completed this game. Thank you!,Has terminado este juego. ¡Gracias!,,,,"task-completion
=======
22,task-completion,general,You've completed this game. Thank you!,Has completado el juego. ¡Gracias!,,,,"task-completion
>>>>>>> 82cb9b11
Final es-co & de translation review complete",
23,matrix-reasoning-instruct1,matrix-reasoning,"We’re going to show you a puzzle, and your job is to pick the best piece to complete the puzzle. Let's get started!",Vamos a mostrarte un rompecabezas. Tu tarea es elegir la mejor pieza para completarlo. ¡Empecemos!,,,,"matrix-reasoning-instruct1
Es-co complete, de still needs review.",
24,matrix-reasoning-instruct2,matrix-reasoning,See this big puzzle? It's missing a piece! Which piece goes in the puzzle?,¿Ves este gran rompecabezas? Le falta una pieza. ¿Cuál pieza va en el rompecabezas?,,,,"matrix-reasoning-instruct2
Es-co complete, de still needs review.",
25,matrix-reasoning-prompt1,matrix-reasoning,Choose the best pattern to fill in the blank.,Escoge el mejor patrón para llenar el espacio en blanco.,,,,"matrix-reasoning-prompt1
Es-co complete, de still needs review.",
26,mental-rotation,mental-rotation,Do you see these two outlines? One goes with this shape. Let’s see which one goes with the shape.,¿Ves estas dos siluetas? Una va con esta figura. Veamos cuál va con la figura.,,,,"mental-rotation
Final es-co & de translation review complete",
27,mental-rotation-training-instruct2,mental-rotation,Let's see if this shape goes with the outline. This shape doesn’t go with the outline.,Veamos si esta figura va con la silueta. Esta figura no va con la silueta.,,,,"mental-rotation-training-instruct2
Final es-co & de translation review complete",
28,mental-rotation-training-instruct3,mental-rotation,Let's see if this shape goes with the outline. This shape does go with the outline.,Veamos si esta figura va con la silueta. Esta figura sí va con la silueta.,,,,"mental-rotation-training-instruct3
Final es-co & de translation review complete",
29,mental-rotation-test-instruct4,mental-rotation,Now you try! Can you find the shape that goes with the outline?,"¡Ahora, inténtalo tú! ¿Puedes encontrar la figura que va con la silueta?",,,,"mental-rotation-test-instruct4
Final es-co & de translation review complete",
30,mental-rotation-instruct-3D,mental-rotation,Now you will see pictures that show blocks with three sides. Your task is to choose the matching picture.,Ahora verás unas imágenes de bloques que tienen tres lados. Tu tarea es elegir la imagen que coincide.,,,,"mental-rotation-instruct-3D
",
31,mental-rotation-prompt2,mental-rotation,Choose the picture that matches this one.,Escoge la imagen que coincida con esta.,,,,"mental-rotation-prompt2
Final es-co & de translation review complete",
32,mental-rotation-prompt1,mental-rotation,Choose the matching picture.,Escoge la imagen que coincide.,,,,"mental-rotation-prompt1
Final es-co & de translation review complete",
33,math-instructions1,math,"In this game, you will do some math problems. Some will be like the ones you do in school and some will be a little different than what you do in school. 

<<<<<<< HEAD
Some questions might be easy for you and some might be hard. That is okay! Please try your best and take your time. Most of the questions will have four choices. You choose the one you think is right. Let’s get started!","En este juego, harás algunos problemas de matemáticas. Algunos serán como los que haces en la escuela y otros serán un poco diferentes de los que haces en la escuela. Algunas preguntas te resultarán fáciles y otras difíciles. ¡No pasa nada! Esfuérzate al máximo y tómate tu tiempo. La mayoría de las preguntas tienen cuatro opciones. Eliges la que consideres correcta. ¡Empecemos!",,,,"math-instructions1
=======
Some questions might be easy for you and some might be hard. That is okay! Please try your best and take your time. Most of the questions will have four choices. You choose the one you think is right. Let’s get started!","En este juego, harás algunos problemas de matemáticas. Algunos serán como los que haces en la escuela y otros serán un poco diferentes de los que haces en la escuela. 

Algunas preguntas te resultarán fáciles y otras difíciles. ¡No pasa nada! Esfuérzate al máximo y tómate tu tiempo. La mayoría de las preguntas tienen cuatro opciones. Elige la que consideres correcta. ¡Empecemos!",,,,"math-instructions1
>>>>>>> 82cb9b11
Es-co complete, de still needs review.",
34,number-comparison-prompt1,math,Which number is larger?,¿Cuál número es mayor?,,,,"number-comparison-prompt1
Es-co complete, de still needs review.",
35,number-comparison-prompt2,math,Which is larger?,¿Cuál es mayor?,,,,"number-comparison-prompt2
Es-co complete, de still needs review.",
36,number-identification-prompt1,math,Choose the number you hear.,Escoge el número cuando lo escuches.,,,,"number-identification-prompt1
Es-co complete, de still needs review.",
37,missing-number-prompt1,math,What number goes in the blank?,¿Cuál número va en el espacio en blanco?,,,,"missing-number-prompt1
Es-co complete, de still needs review.",
38,missing-number-prompt2,math,What number goes here?,¿Cuál número va aquí?,,,,"missing-number-prompt2
Es-co complete, de still needs review.",
39,addition-prompt1,math,Add the numbers and choose the correct answer.,Suma los números y escoge la respuesta correcta.,,,,"addition-prompt1
Es-co complete, de still needs review.",
40,addition-prompt2,math,Add the numbers.,Suma los números.,,,,"addition-prompt2
Es-co complete, de still needs review.",
41,subtraction-prompt1,math,Subtract the numbers and choose the correct answer.,Resta los números y escoge la respuesta correcta.,,,,"subtraction-prompt1
Es-co complete, de still needs review.",
42,subtraction-prompt2,math,Subtract the numbers.,Resta los números.,,,,"subtraction-prompt2
Es-co complete, de still needs review.",
43,multiplication-prompt1,math,Multiply the numbers and choose the correct answer.,Multiplica los números y escoge la respuesta correcta.,,,,"multiplication-prompt1
Es-co complete, de still needs review.",
44,multiplication-prompt2,math,Multiply the numbers.,Multiplica los números.,,,,"multiplication-prompt2
Es-co complete, de still needs review.",
45,number-line-instruct1,math,Here is a number line. You can move the slider forward and backward along the line. Move the slider so it is in the right place to show where the number belongs. Make sure you look at the numbers at each end when deciding where to move the slider.,Aquí tienes una recta numérica. Mira qué números están en los extremos. Puedes mover la barra roja hacia delante y hacia atrás a lo largo de la línea negra. Pon la barra roja en el lugar del número indicado.,,,,"number-line-instruct1
Es-co complete, de still needs review.",
46,number-line-prompt1,math,Choose the number that is marked on the number line.,Esocoge el número que está marcado en la recta numérica.,,,,"number-line-prompt1
Es-co complete, de still needs review.",
<<<<<<< HEAD
47,number-line-slider-prompt1,math,Move the slider to mark the number.,Pon la barra roja sobre la linea recta en el lugar del número indicado.,,,,"number-line-slider-prompt1
=======
47,number-line-slider-prompt1,math,Move the slider to mark the number.,Ubica el marcador sobre la recta numérica para marcar el lugar del número.,,,,"number-line-slider-prompt1
>>>>>>> 82cb9b11
Es-co complete, de still needs review.",
48,number-identification-1,math,Choose the number 1.,Escoge el número 1.,,,,"number-identification-1
Es-co complete, de still needs review.",
49,number-identification-2,math,Choose the 2.,Escoge el 2.,,,,"number-identification-2
Es-co complete, de still needs review.",
50,number-identification-3,math,Choose the 9.,Escoge el 9.,,,,"number-identification-3
Es-co complete, de still needs review.",
51,number-identification-4,math,Choose the 0.,Escoge el 0.,,,,"number-identification-4
Es-co complete, de still needs review.",
52,number-identification-5,math,Choose the 12.,Escoge el 12.,,,,"number-identification-5
Es-co complete, de still needs review.",
53,number-identification-6,math,Choose the 30.,Escoge el 30.,,,,"number-identification-6
Es-co complete, de still needs review.",
54,number-identification-7,math,Choose the 22.,Escoge el 22.,,,,"number-identification-7
Es-co complete, de still needs review.",
55,number-identification-8,math,Choose the 45.,Escoge el 45.,,,,"number-identification-8
Es-co complete, de still needs review.",
56,number-identification-9,math,Choose the 39.,Escoge el 39.,,,,"number-identification-9
Es-co complete, de still needs review.",
57,number-identification-10,math,Choose the 23.,Escoge el 23.,,,,"number-identification-10
Es-co complete, de still needs review.",
58,number-identification-11,math,Choose the 48.,Escoge el 48.,,,,"number-identification-11
Es-co complete, de still needs review.",
59,number-identification-12,math,Choose the 91.,Escoge el 91.,,,,"number-identification-12
Es-co complete, de still needs review.",
60,number-identification-13,math,Choose the 33.,Escoge el 33.,,,,"number-identification-13
Es-co complete, de still needs review.",
61,number-identification-14,math,Choose the 74.,Escoge el 74.,,,,"number-identification-14
Es-co complete, de still needs review.",
62,number-identification-15,math,Choose the 87.,Escoge el 87.,,,,"number-identification-15
Es-co complete, de still needs review.",
63,number-identification-16,math,Choose the 65.,Escoge el 65.,,,,"number-identification-16
Es-co complete, de still needs review.",
64,number-identification-17,math,Choose the 108.,Escoge el 108.,,,,"number-identification-17
Es-co complete, de still needs review.",
65,number-identification-18,math,Choose the 245.,Escoge el 245.,,,,"number-identification-18
Es-co complete, de still needs review.",
66,number-identification-19,math,Choose the 587.,Escoge el 587.,,,,"number-identification-19
Es-co complete, de still needs review.",
67,number-identification-20,math,Choose the 731.,Escoge el 731.,,,,"number-identification-20
Es-co complete, de still needs review.",
68,number-identification-21,math,Choose the 989.,Escoge el 989. ,,,,"number-identification-21
Es-co complete, de still needs review.",
69,trog-instruct1,trog,"Now we're going to play a matching game! I'm going to say some words, and you choose the picture that goes with what I say. Let's get started!","Ahora, ¡vamos a hacer un juego de asociación! Yo diré palabras y tú eliges la imagen que va con las palabras que yo diga. ¡Empecemos!",,,,"trog-instruct1
Es-co complete, de still needs review.",
70,trog-prompt1,trog,Choose the picture of the...,Escoge el dibujo del...,,,,"trog-prompt1
Es-co complete, de still needs review.",
71,trog-prompt2,trog,Choose the picture of...,Escoge el dibujo de...,,,,"trog-prompt2
Es-co complete, de still needs review.",
72,trog-prompt3,trog,Choose the picture that shows...,Escoge el dibujo que muestra...,,,,"trog-prompt3
Es-co complete, de still needs review.",
73,trog-item-1,trog,Choose the picture of the shoe.,Escoge la imagen del zapato.,,,,"trog-item-1
Es-co complete, de still needs review.",
74,trog-item-2,trog,Choose the picture of the bird.,Escoge la imagen del pájaro.,,,,"trog-item-2
Es-co complete, de still needs review.",
75,trog-item-3,trog,Choose the picture of the comb.,Escoge la imagen del peine.,,,,"trog-item-3
Es-co complete, de still needs review.",
76,trog-item-4,trog,Choose the picture of the apple.,Escoge la imagen de la manzana.,,,,"trog-item-4
Es-co complete, de still needs review.",
77,trog-item-5,trog,Choose the picture that shows eating.,Escoge la imagen que muestra comiendo.,,,,"trog-item-5
Es-co complete, de still needs review.",
78,trog-item-6,trog,Choose the picture that shows picking.,Escoge la imagen que muestra recogiendo.,,,,"trog-item-6
Es-co complete, de still needs review.",
79,trog-item-7,trog,Choose the picture that shows sitting.,Escoge la imagen que muestra sentado.,,,,"trog-item-7
Es-co complete, de still needs review.",
80,trog-item-8,trog,Choose the picture that shows running.,Escoge la imagen que muestra corriendo.,,,,"trog-item-8
Es-co complete, de still needs review.",
81,trog-item-9,trog,Choose the picture that shows long.,Escoge la imagen que muestra largo.,,,,"trog-item-9
Es-co complete, de still needs review.",
82,trog-item-10,trog,Choose the picture that shows tall.,Escoge la imagen que muestra alto.,,,,"trog-item-10
Es-co complete, de still needs review.",
83,trog-item-11,trog,Choose the picture that shows red.,Escoge la imagen que muestra el rojo.,,,,"trog-item-11
Es-co complete, de still needs review.",
84,trog-item-12,trog,Choose the picture that shows black.,Escoge la imagen que muestra el negro.,,,,"trog-item-12
Es-co complete, de still needs review.",
85,trog-item-13,trog,the boy is running,el niño está corriendo,,,,"trog-item-13
Es-co complete, de still needs review.",
86,trog-item-14,trog,the big cup,la taza grande,,,,"trog-item-14
Es-co complete, de still needs review.",
87,trog-item-15,trog,the dog is sitting,el perro está sentado,,,,"trog-item-15
Es-co complete, de still needs review.",
88,trog-item-16,trog,the red ball,la pelota roja,,,,"trog-item-16
Es-co complete, de still needs review.",
89,trog-item-17,trog,the boy is not running,el niño no está corriendo,,,,"trog-item-17
Es-co complete, de still needs review.",
90,trog-item-18,trog,the dog is not drinking,el perro no está bebiendo,,,,"trog-item-18
Es-co complete, de still needs review.",
91,trog-item-19,trog,the girl is not jumping,la niña no está saltando,,,,"trog-item-19
Es-co complete, de still needs review.",
92,trog-item-20,trog,the dog is not sitting,el perro no está sentado,,,,"trog-item-20
Es-co complete, de still needs review.",
93,trog-item-21,trog,the boy is jumping over the box,el niño salta por encima de la caja,,,,"trog-item-21
Es-co complete, de still needs review.",
94,trog-item-22,trog,the girl is sitting on the table,la niña está sentada encima de la mesa,,,,"trog-item-22
Es-co complete, de still needs review.",
95,trog-item-23,trog,the man is eating the apple,el hombre se está comiendo una manzana,,,,"trog-item-23
Es-co complete, de still needs review.",
96,trog-item-24,trog,the lady is carrying the bag,la señora está llevando la bolsa,,,,"trog-item-24
Es-co complete, de still needs review.",
97,trog-item-25,trog,they are sitting on the table,están sentadas encima de la mesa,,,,"trog-item-25
Es-co complete, de still needs review.",
98,trog-item-26,trog,the cow is looking at them,la vaca está mirándolas,,,,"trog-item-26
Es-co complete, de still needs review.",
99,trog-item-27,trog,they are jumping over the wall,están saltando por encima de la pared,,,,"trog-item-27
Es-co complete, de still needs review.",
100,trog-item-28,trog,the elephant is carrying them,el elefante está llevandolos,,,,"trog-item-28
Es-co complete, de still needs review.",
101,trog-item-29,trog,the girl is pushing the horse,la niña está empujando al caballo,,,,"trog-item-29
Es-co complete, de still needs review.",
102,trog-item-30,trog,the boy is chasing the sheep,el niño persigue a la oveja,,,,"trog-item-30
Es-co complete, de still needs review.",
103,trog-item-31,trog,the man is chasing the dog,el hombre persigue al perro,,,,"trog-item-31
Es-co complete, de still needs review.",
104,trog-item-32,trog,the cow is pushing the lady,la vaca está empujando a la señora,,,,"trog-item-32
Es-co complete, de still needs review.",
105,trog-item-33,trog,she is sitting on the chair,ella está sentada en la silla,,,,"trog-item-33
Es-co complete, de still needs review.",
106,trog-item-34,trog,the lady is carrying him,la señora lo está cargando,,,,"trog-item-34
Es-co complete, de still needs review.",
107,trog-item-35,trog,he is sitting in the tree,él está sentado en el árbol,,,,"trog-item-35
Es-co complete, de still needs review.",
108,trog-item-36,trog,the horse is looking at her,el caballo la está mirando,,,,"trog-item-36
Es-co complete, de still needs review.",
109,trog-item-37,trog,the cats look at the ball,los gatos miran la pelota,,,,"trog-item-37
Es-co complete, de still needs review.",
110,trog-item-38,trog,the boy stands on the chairs,el niño se para encima de las sillas,,,,"trog-item-38
Es-co complete, de still needs review.",
111,trog-item-39,trog,the boys pick the apples,los niños recogen las manzanas,,,,"trog-item-39
Es-co complete, de still needs review.",
112,trog-item-40,trog,the girl drops the cups,la niña deja caer las tazas,,,,"trog-item-40
Es-co complete, de still needs review.",
113,trog-item-41,trog,the fork is longer than the pencil,el tenedor es más largo que el lápiz,,,,"trog-item-41
Es-co complete, de still needs review.",
114,trog-item-42,trog,the box is bigger than the cup,la caja es más grande que la taza,,,,"trog-item-42
Es-co complete, de still needs review.",
115,trog-item-43,trog,the shoe is bigger than the bird,el zapato es más grande que el pájaro,,,,"trog-item-43
Es-co complete, de still needs review.",
116,trog-item-44,trog,the horse is taller than the wall,el caballo es más alto que la pared,,,,"trog-item-44
Es-co complete, de still needs review.",
117,trog-item-45,trog,the girl is chased by the horse,la niña es perseguida por el caballo,,,,"trog-item-45
Es-co complete, de still needs review.",
118,trog-item-46,trog,the elephant is pushed by the boy,el elefante es empujado por el niño,,,,"trog-item-46
Es-co complete, de still needs review.",
119,trog-item-47,trog,the horse is chased by the man,el caballo es perseguido por el hombre,,,,"trog-item-47
Es-co complete, de still needs review.",
120,trog-item-48,trog,the cow is pushed by the man,la vaca es empujada por el hombre,,,,"trog-item-48
Es-co complete, de still needs review.",
121,trog-item-49,trog,the cup is in the box,la taza está en la caja,,,,"trog-item-49
Es-co complete, de still needs review.",
122,trog-item-50,trog,the pencil is on the box,el lápiz está encima de la caja,,,,"trog-item-50
Es-co complete, de still needs review.",
123,trog-item-51,trog,the circle is in the star,el círculo está en la estrella,,,,"trog-item-51
Es-co complete, de still needs review.",
124,trog-item-52,trog,the fork is on the shoe,el tenedor está encima del zapato,,,,"trog-item-52
Es-co complete, de still needs review.",
125,trog-item-53,trog,the boy chasing the horse is tall,el niño que persigue al caballo es alto,,,,"trog-item-53
Es-co complete, de still needs review.",
126,trog-item-54,trog,the pencil on the shoe is blue,el lápiz encima del zapato es azul,,,,"trog-item-54
Es-co complete, de still needs review.",
127,trog-item-55,trog,the cow chasing the cat is brown,la vaca que persigue al gato es marrón,,,,"trog-item-55
Es-co complete, de still needs review.",
128,trog-item-56,trog,the circle in the star is yellow,el círculo en la estrella es amarillo,,,,"trog-item-56
Es-co complete, de still needs review.",
129,trog-item-57,trog,the box but not the chair is red,"la caja es roja, pero no la silla",,,,"trog-item-57
Es-co complete, de still needs review.",
130,trog-item-58,trog,the cat is big but not black,el gato es grande pero no negro,,,,"trog-item-58
Es-co complete, de still needs review.",
131,trog-item-59,trog,the horse but not the boy is standing,"el caballo está parado, pero no el niño",,,,"trog-item-59
Es-co complete, de still needs review.",
132,trog-item-60,trog,the boy is sitting but not eating,"el niño está sentado, pero no está comiendo",,,,"trog-item-60
Es-co complete, de still needs review.",
133,trog-item-61,trog,the pencil is above the flower,el lápiz está arriba de la flor,,,,"trog-item-61
Es-co complete, de still needs review.",
134,trog-item-62,trog,the comb is below the spoon,el peine está debajo de la cuchara,,,,"trog-item-62
Es-co complete, de still needs review.",
135,trog-item-63,trog,the star is above the circle,la estrella está arriba del círculo,,,,"trog-item-63
Es-co complete, de still needs review.",
136,trog-item-64,trog,the square is below the star,el cuadrado está debajo de la estrella,,,,"trog-item-64
Es-co complete, de still needs review.",
137,trog-item-65,trog,not only the bird but also the flower is blue,"no sólo el pájaro, también la flor es azul.",,,,"trog-item-65
Es-co complete, de still needs review.",
138,trog-item-66,trog,the box is not only big but also blue,"la caja no sólo es grande, sino también azul",,,,"trog-item-66
Es-co complete, de still needs review.",
139,trog-item-67,trog,not only the girl but also the cat is sitting,"no sólo la niña, también el gato está sentado.",,,,"trog-item-67
Es-co complete, de still needs review.",
140,trog-item-68,trog,the girl has not only food but also a drink,"la niña no solo tiene comida, sino también bebida",,,,"trog-item-68
Es-co complete, de still needs review.",
141,trog-item-69,trog,the pencil is on the book that is yellow,el lápiz está encima del libro que es amarillo,,,,"trog-item-69
Es-co complete, de still needs review.",
142,trog-item-70,trog,the girl chases the dog that is big,la niña persigue al perro que es grande,,,,"trog-item-70
Es-co complete, de still needs review.",
143,trog-item-71,trog,the square is in the star that is blue,el cuadrado está en la estrella que es azul,,,,"trog-item-71
Es-co complete, de still needs review.",
144,trog-item-72,trog,the dog chases the horse that is brown,el perro persigue al caballo que es marrón,,,,"trog-item-72
Es-co complete, de still needs review.",
145,trog-item-73,trog,neither the dog nor the ball is brown,ni el perro ni la pelota son marrones,,,,"trog-item-73
Es-co complete, de still needs review.",
146,trog-item-74,trog,the pencil is neither long nor red,el lápiz no es largo ni rojo,,,,"trog-item-74
Es-co complete, de still needs review.",
147,trog-item-75,trog,neither the boy nor the horse is running,ni el niño ni el caballo están corriendo,,,,"trog-item-75
Es-co complete, de still needs review.",
148,trog-item-76,trog,the boy has neither hat nor shoes,el niño no tiene ni sombrero ni zapatos,,,,"trog-item-76
Es-co complete, de still needs review.",
149,trog-item-77,trog,the book the pencil is on is red,el libro que el lapiz esta encima de es rojo,,,,"trog-item-77
Es-co complete, de still needs review.",
150,trog-item-78,trog,the cat the cow chases is black,el gato que la vaca persigue es negro,,,,"trog-item-78
Es-co complete, de still needs review.",
151,trog-item-79,trog,the circle the star is in is red,"el círculo, en el que está la estrella, es rojo",,,,"trog-item-79
Es-co complete, de still needs review.",
152,trog-item-80,trog,the boy the dog chases is big,el niño que el perro persigue es grande,,,,"trog-item-80
Es-co complete, de still needs review.",
153,trog-item-81,trog,the horse drank water by the barn and the sheep ate grass by the fence,"el caballo bebía agua junto al granero, y la oveja comía pasto junto a la cerca",,,,"trog-item-81
Es-co complete, de still needs review.",
154,trog-item-82,trog,the student opened the notebook and drew a tree,el estudiante abrió el cuaderno y dibujó un árbol,,,,"trog-item-82
Es-co complete, de still needs review.",
155,trog-item-83,trog,we will have a picnic in the park if it is sunny,haremos un picnic en el parque si hace sol,,,,"trog-item-83
Es-co complete, de still needs review.",
156,trog-item-84,trog,he found his keys under the couch with the pillows,encontró sus llaves debajo del sofá con cojines,,,,"trog-item-84
Es-co complete, de still needs review.",
157,trog-item-85,trog,she is the gardener who wears the hat that has a flower,ella es la jardinera que usa un sombrero que tiene una flor,,,,"trog-item-85
Es-co complete, de still needs review.",
158,trog-item-86,trog,She tripped on a rock and dropped her books.,Ella tropezó con una piedra y dejo caer sus libros.,,,,"trog-item-86
Es-co complete, de still needs review.",
159,trog-item-87,trog,The teacher will give the students cake if they stand in a line.,"La maestra dará pastel a los estudiantes, si se ponen en fila.",,,,"trog-item-87
Es-co complete, de still needs review.",
160,trog-item-88,trog,We will dance together if there is music playing.,Bailaremos juntos si hay música sonando.,,,,"trog-item-88
Es-co complete, de still needs review.",
161,trog-item-89,trog,"Although it is hot outside, I am wearing a jacket with a hood.","Aunque hace calor afuera, estoy usando una chaqueta con capucha.",,,,"trog-item-89
Es-co complete, de still needs review.",
162,trog-item-90,trog,"He likes swimming. However, he chose to play soccer with his friends.","Le gusta nadar. Sin embargo, elijió jugar fútbol con sus amigos.",,,,"trog-item-90
Es-co complete, de still needs review.",
163,trog-item-91,trog,"Despite the noise in the classroom, she focused on reading her notebook.","A pesar del ruido en el salón, ella se concentró en leer su cuaderno.",,,,"trog-item-91
Es-co complete, de still needs review.",
164,trog-item-92,trog,He wore the clown's hat despite its large size.,Él usó el sombrero de payaso a pesar de su gran tamaño.,,,,"trog-item-92
Es-co complete, de still needs review.",
165,trog-item-93,trog,The duck following the turtle is walking across the bridge.,El pato que sigue a la tortuga está caminando por el puente.,,,,"trog-item-93
Es-co complete, de still needs review.",
166,trog-item-94,trog,Bumping the table with my foot caused a book to fall.,Al golpear la mesa con mi pié hizo que se cayera un libro,,,,"trog-item-94
Es-co complete, de still needs review.",
167,trog-item-95,trog,The person chases the dog that is big.,La persona persigue al perro que es grande.,,,,"trog-item-95
Es-co complete, de still needs review.",
168,trog-item-96,trog,The girl wearing a backpack was shown a flower by her friend.,A la niña que llevaba el morral su amiga le mostró una flor.,,,,"trog-item-96
Final es-co & de translation review complete",
169,trog-item-97,trog,"The kids cleaned the room, but forgot to put away the train.","Los niños limpiaron la habitación, pero olvidaron guardar el tren.",,,,"trog-item-97
Es-co complete, de still needs review.",
170,trog-item-98,trog,The monkey neither ate the banana nor swung on the vine.,El mono no se comió el plátano ni se columpió en la liana.,,,,"trog-item-98
Final es-co & de translation review complete",
171,trog-item-99,trog,"Her mom said it would be sunny. However, it rained heavily.","Su madre dijo que haría sol. Sin embargo, llovió a cántaros.",,,,"trog-item-99
Es-co complete, de still needs review.",
172,trog-item-100,trog,The plane that is gray is above the clouds.,El avión que es gris está por arriba de las nubes.,,,,"trog-item-100
Es-co complete, de still needs review.",
173,trog-item-101,trog,The fish swim beneath a whale and a sea turtle.,Los peces nadan debajo de una ballena y una tortuga marina.,,,,"trog-item-101
Es-co complete, de still needs review.",
174,trog-item-102,trog,The car that the truck followed is driving toward the tunnel.,El coche al que siguió el camión se dirige hacia el túnel.,,,,"trog-item-102
Es-co complete, de still needs review.",
175,trog-item-103,trog,Instead of doing homework she did a puzzle in her room.,"En vez de hacer las tareas, ella hizo un rompecabezas en su habitación. ",,,,"trog-item-103
Es-co complete, de still needs review.",
176,yes,theory-of-mind,yes,sí,,,,"yes
",
177,no,theory-of-mind,no,no,,,,"no
",
178,happy,theory-of-mind,happy,feliz,,,,"happy
",
179,sad,theory-of-mind,sad,triste,,,,"sad
",
180,angry,theory-of-mind,angry,enojado,,,,"angry
",
181,scared,theory-of-mind,scared,asustado,,,,"scared
",
182,calm,theory-of-mind,calm,tranquilo,,,,"calm
",
183,proud,theory-of-mind,proud,orgulloso,,,,"proud
",
184,disgusted,theory-of-mind,disgusted,asqueado,,,,"disgusted
",
185,surprised,theory-of-mind,surprised,sorprendido,,,,"surprised
",
186,ToM-intro,theory-of-mind,"This is the Stories Game. In this game, you will listen to some stories. Then you will answer questions about the stories.",Este es el Juego de las historias. En este juego vas a escuchar algunas historias y luego vas a responder preguntas sobre esas historias.,,,,"ToM-intro
",
187,ToM-transition,theory-of-mind,Nice work! Here is a new story.,¡Bien hecho! Ahora vamos con una nueva historia.,,,,"ToM-transition
",
188,ToM-scene1-instruct1,theory-of-mind,"Here is Madison. This morning, Madison put her book behind the chair, because she didn’t want anyone to find it. ","Esta es Marisol. Esta mañana, Marisol puso su libro detrás de la silla, porque no quería que nadie lo encontrara.",,,,"ToM-scene1-instruct1
Final es-co & de translation review complete",
189,ToM-scene1-instruct2,theory-of-mind,"But when Madison was outside playing, someone did find it! And hid it under the rug. ","Pero cuando Marisol estaba afuera jugando, ¡alguien lo encontró! Y lo escondió debajo de la alfombra.",,,,"ToM-scene1-instruct2
Final es-co & de translation review complete",
190,ToM-scene1-instruct3,theory-of-mind,So now it’s reading time and Madison wants her book.,"Ahora, es el momento de leer y Marisol quiere su libro.",,,,"ToM-scene1-instruct3
Final es-co & de translation review complete",
191,ToM-scene1-q1-false_belief,theory-of-mind,Where will Madison look first for her book?,¿Dónde buscará Marisol su libro primero?,,,,"ToM-scene1-q1-false_belief
Final es-co & de translation review complete",
192,chair,theory-of-mind,Behind the chair,Detrás de la silla,,,,"chair
Final es-co & de translation review complete",
193,rug,theory-of-mind,Under the rug,Debajo de la alfombra,,,,"rug
Final es-co & de translation review complete",
194,ToM-scene1-q2-reality_check,theory-of-mind,And where is her book really?,¿Y dónde está realmente su libro?,,,,"ToM-scene1-q2-reality_check
Final es-co & de translation review complete",
195,ToM-scene2-instruct1,theory-of-mind,"This morning when he came to school, Ethan put his book on the shelf above the coat hooks. Ethan’s book is blue! ","Esta mañana, cuando vino a la escuela, Elián puso su libro sobre la repisa encima de los colgaderos de abrigos. El libro de Elián es azul.",,,,"ToM-scene2-instruct1
Final es-co & de translation review complete",
196,ToM-scene2-instruct2,theory-of-mind,"And then he went outside to play, see? Here’s Ethan playing outside. And while he was outside playing, Ethan’s book fell down from above the coat hooks onto the floor under the coats, see? ","Y luego salió a jugar, ¿ves? Aquí está Elián jugando afuera. Mientras Elián estaba afuera jugando, su libro se cayó de la repisa y quedó en el piso, debajo de los abrigos, ¿ves?",,,,"ToM-scene2-instruct2
Final es-co & de translation review complete",
197,ToM-scene2-instruct3,theory-of-mind,"Then Hannah comes in and Hannah puts her book up above the coat hooks. Hannah's book is also blue! Ethan is still outside playing, so he didn't see what Hannah was doing.","Luego entró Ana y puso su libro sobre la repisa encima de los colgaderos. ¡El libro de Ana también es azul! Como Elián todavía está afuera jugando, no vio lo que hizo Ana.",,,,"ToM-scene2-instruct3
Final es-co & de translation review complete",
198,ToM-scene2-q1-false_belief,theory-of-mind,"Now, when Ethan comes in from outside, where will he look first for his book?","Entonces, cuando Elián regrese, ¿dónde buscará primero su libro?",,,,"ToM-scene2-q1-false_belief
Final es-co & de translation review complete",
199,shelf,theory-of-mind,On the shelf,Sobre la repisa,,,,"shelf
Final es-co & de translation review complete",
200,coats,theory-of-mind,Under the coats,Debajo de los abrigos,,,,"coats
Final es-co & de translation review complete",
201,ToM-scene2-instruct4,theory-of-mind,"Let’s see what he does. Oh look, here is Ethan reaching for this book up on the shelf. And now Hannah sees Ethan reaching for that book... the book that is Hannah's!","Veamos lo que Elián hace. Oh, mira, Elián está cogiendo el libro que está sobre la repisa. Y ahora Ana ve a Elián cogiendo ese libro... ¡el libro que es de Ana!",,,,"ToM-scene2-instruct4
Final es-co & de translation review complete",
202,ToM-scene2-q2-emotion_reasoning,theory-of-mind,How do you think Hannah feels about Ethan reaching for that book? ,¿Cómo crees que se siente Ana cuando Elián coge ese libro?,,,,"ToM-scene2-q2-emotion_reasoning
Final es-co & de translation review complete",
203,ToM-scene2-q7-emotion_reasoning,theory-of-mind,How do you think Hannah would feel if she had not seen Ethan reaching for the book?,¿Cómo crees que se sentiría Ana si no hubiera visto a Elián coger el libro?,,,,"ToM-scene2-q7-emotion_reasoning
",
204,ToM-scene2-q3-false_belief,theory-of-mind,Is Ethan being mean and naughty for taking Hannah's book?,¿Elián está siendo malo y travieso al tomar el libro de Ana?,,,,"ToM-scene2-q3-false_belief
Final es-co & de translation review complete",
205,ToM-scene2-q4-false_belief,theory-of-mind,Should Ethan get in trouble with the teacher for taking Hannah's book?,¿Debería Elián estar en problemas con el maestro por tomar el libro de Ana?,,,,"ToM-scene2-q4-false_belief
Final es-co & de translation review complete",
206,ToM-scene2-q5-reality_check,theory-of-mind,Can you help Hannah find her book? Is it on the shelf or under the coats?,¿Puedes ayudar a Ana a encontrar su libro? ¿Está sobre la repisa o debajo de los abrigos?,,,,"ToM-scene2-q5-reality_check
Final es-co & de translation review complete",
207,ToM-scene2-q6-reality_check,theory-of-mind,Can you help Ethan find his book? Is it on the shelf or under the coats?,¿Puedes ayudar a Elián a encontrar su libro? ¿Está sobre la repisa o debajo de los abrigos?,,,,"ToM-scene2-q6-reality_check
Final es-co & de translation review complete",
208,ToM-scene3-instruct1,theory-of-mind,"Joshua, Isabel, and Ivan are playing a game. Here's how the game goes: One kid hides, but draws a clue in the sandbox so the other kids can find them. ","Johan, Isabel e Iván están jugando. El juego es el siguiente: Uno de los niños se esconde, pero debe dibujar una pista en la arena que permita a los otros niños encontrarlo.",,,,"ToM-scene3-instruct1
Final es-co & de translation review complete",
209,ToM-scene3-instruct2,theory-of-mind,"So Ivan is going first. He draws this clue in the sandbox, and then he goes to hide. ","Entonces, Iván va primero. Dibuja esta pista en la arena y se esconde.",,,,"ToM-scene3-instruct2
Final es-co & de translation review complete",
210,ToM-scene3-instruct3,theory-of-mind,"Now it's Joshua's turn to leave a clue, and hide. Isabel and Ivan will then try to use the clue to find him.",Ahora le toca a Johan dejar una pista y esconderse. Isabel e Iván intentarán utilizar la pista para encontrarlo.,,,,"ToM-scene3-instruct3
Final es-co & de translation review complete",
211,ToM-scene3-instruct4,theory-of-mind,"Joshua decides to hide behind the fountain. He draws a clue in the sand. He tries to draw the fountain, with the bottom part and the water coming out of it. But the drawing looks like a tree instead! Then Joshua goes and hides behind the fountain.","Johan decide esconderse detrás de la fuente. Él dibuja una pista en la arena. Él intenta dibujar la parte inferior de la fuente y el agua que sale de ella, ¡pero el dibujo que hace parece un árbol! Ahora, Johan se esconde detrás de la fuente.",,,,"ToM-scene3-instruct4
Final es-co & de translation review complete",
212,ToM-scene3-q1,theory-of-mind,What did Joshua mean to draw?,¿Qué quería dibujar Johan?,,,,"ToM-scene3-q1
Final es-co & de translation review complete",
213,fountain,theory-of-mind,A fountain,Una fuente,,,,"fountain
Final es-co & de translation review complete",
214,tree,theory-of-mind,A tree,Un árbol,,,,"tree
Final es-co & de translation review complete",
215,ToM-scene3-q2-false_belief,theory-of-mind,"When Isabel and Ivan see this clue, where will they look first for Joshua? ","Cuando Isabel e Iván vean esta pista, ¿dónde buscarán primero a Johan?",,,,"ToM-scene3-q2-false_belief
Final es-co & de translation review complete",
216,ToM-scene3-q2-reality_check,theory-of-mind,Can you help them find where Joshua really is?,¿Puedes ayudarles a encontrar dónde está realmente Johan?,,,,"ToM-scene3-q2-reality_check
Final es-co & de translation review complete",
217,behind-fountain,theory-of-mind,Behind the fountain,Detrás de la fuente,,,,"behind-fountain
Final es-co & de translation review complete",
218,behind-tree,theory-of-mind,Behind the tree,Detrás del árbol,,,,"behind-tree
Final es-co & de translation review complete",
219,ToM-scene3-q3-emotion_reasoning,theory-of-mind,"Look, Isabel and Ivan found Joshua, and won the game! How do you think Isabel feels about winning the game?","¡Mira, Isabel e Iván encontraron a Joshua y ganaron el juego! ¿Cómo crees que se siente Isabel por ganar el juego?",,,,"ToM-scene3-q3-emotion_reasoning
Final es-co & de translation review complete",
220,ToM-scene4-instruct1,theory-of-mind,"Now the games are over, and it's almost time to go home. Mother tells the kids to find all of their toys. ",Ya se acabaron los juegos y es hora de volver a casa. Mamá les dice a los niños que busquen todos sus juguetes.,,,,"ToM-scene4-instruct1
Final es-co & de translation review complete",
221,ToM-scene4-instruct2,theory-of-mind,"Joshua brought his toy truck with him to the park, but now he can't find it. He's looking everywhere but he can't find it. ","Johan trajo su camión de juguete al parque, pero ahora no lo encuentra. Lo busca por todas partes, pero no puede encontrarlo.",,,,"ToM-scene4-instruct2
Final es-co & de translation review complete",
222,ToM-scene4-q1-emotion_reasoning,theory-of-mind,How does Joshua feel about losing his truck?,¿Cómo se siente Johan por perder su camión?,,,,"ToM-scene4-q1-emotion_reasoning
Final es-co & de translation review complete",
223,ToM-scene4-q8-emotion_reasoning,theory-of-mind,How would Joshua feel if he found his truck?,¿Cómo se sentiría Johan si encontrara su camión?,,,,"ToM-scene4-q8-emotion_reasoning
",
224,ToM-scene4-instruct3,theory-of-mind,"Joshua can't find his truck because earlier in the day, when no one was looking, Isabel took the toy truck and buried it in the sandbox. ","Johan no encuentra su camión porque antes, cuando nadie miraba, Isabel cogió el camión de juguete y lo enterró en la arena.",,,,"ToM-scene4-instruct3
Final es-co & de translation review complete",
225,ToM-scene4-instruct4,theory-of-mind,"So Joshua looks everywhere and he can't find his toy truck. Mother gets mad at Joshua, because he lost his truck.","Por eso, Johan mira por todas partes y no encuentra su camión de juguete. Mamá se enoja con Johan porque perdió el camión.",,,,"ToM-scene4-instruct4
Final es-co & de translation review complete",
226,ToM-scene4-q2,theory-of-mind,Is it fair that Mother is mad at Joshua for losing his truck?,¿Es justo que Mamá se enoje con Johan por haber perdido su camión?,,,,"ToM-scene4-q2
Final es-co & de translation review complete",
227,ToM-scene4-q3,theory-of-mind,Is Mother mad at Isabel? ,¿Mamá está enojada con Isabel? ,,,,"ToM-scene4-q3
Final es-co & de translation review complete",
228,ToM-scene4-q4-false_belief,theory-of-mind,Is Joshua mad at Isabel? ,¿Johan está enojado con Isabel? ,,,,"ToM-scene4-q4-false_belief
Final es-co & de translation review complete",
229,ToM-scene4-instruct5,theory-of-mind,"When Isabel sees that Mother is mad at Joshua, she goes to the sandbox and digs up the toy truck, and gives it back to Joshua.","Cuando Isabel se da cuenta de que Mamá está enojada con Johan, va al patio de arena, saca el juguete de la arena y se lo devuelve a Johan.",,,,"ToM-scene4-instruct5
Final es-co & de translation review complete",
230,ToM-scene4-q5,theory-of-mind,Is Mother mad at Joshua now?,¿Ahora Mamá está enojada con Johan?,,,,"ToM-scene4-q5
Final es-co & de translation review complete",
231,ToM-scene4-q6,theory-of-mind,Is Mother mad at Isabel now?,¿Ahora Mamá está enojada con Isabel?,,,,"ToM-scene4-q6
Final es-co & de translation review complete",
232,ToM-scene4-q7,theory-of-mind,Is Joshua mad at Isabel now?,¿Ahora Johan está enojado con Isabel?,,,,"ToM-scene4-q7
Final es-co & de translation review complete",
233,ToM-scene4-instruct6,theory-of-mind,"Isabel tells Joshua that she’s very sorry, and she gives him a big hug. Joshua gives her a big hug back, and Mother joins in.","Isabel le pide disculpas a Johan y le da un fuerte abrazo. Johan le devuelve el abrazo, y Mamá se une a ellos.",,,,"ToM-scene4-instruct6
Final es-co & de translation review complete",
234,ToM-scene5-instruct1,theory-of-mind,"This is Katie. Earlier today, Katie's mom was cleaning the house, while Katie watched. Mom left three cups in the kitchen. There is a small cup on the counter, a medium sized cup on the table, and a big cup that she put away up high, on the shelf. ","Ella es Carla. Hace un rato, la mamá de María limpiaba la casa mientras María observaba. La mamá dejó tres tazas en la cocina: hay una taza pequeña en la barra, una taza mediana en la mesa y una taza grande en un estante que está muy alto. ",,,,"ToM-scene5-instruct1
Final es-co & de translation review complete",
235,ToM-scene5-instruct2,theory-of-mind,"Katie and Dad just walked in and Katie asks her dad to get her a cup. Katie tells her Dad, “I want the big cup!”","Carla y Papá acaban de entrar y Carla le pide a su papá que le de una taza. Carla le dice a su papá ""¡quiero la taza grande!"".",,,,"ToM-scene5-instruct2
Final es-co & de translation review complete",
236,ToM-scene5-q1,theory-of-mind,Which cup will Dad give Katie?,¿Cuál taza le dará el Papá a Carla?,,,,"ToM-scene5-q1
Final es-co & de translation review complete",
237,ToM-scene5-q2-reality_check,theory-of-mind,Which cup does Katie want?,¿Cuál taza quiere Carla?,,,,"ToM-scene5-q2-reality_check
Final es-co & de translation review complete",
238,small_cup,theory-of-mind,The small cup,La taza pequeña,,,,"small_cup
Final es-co & de translation review complete",
239,medium_cup,theory-of-mind,The medium sized cup,La taza mediana,,,,"medium_cup
Final es-co & de translation review complete",
240,large_cup,theory-of-mind,The big cup,La taza grande,,,,"large_cup
Final es-co & de translation review complete",
241,ToM-scene5-q3-emotion_reasoning,theory-of-mind,How does Katie feel about not getting the cup she wanted?,¿Cómo se siente Carla por no recibir la taza que quería?,,,,"ToM-scene5-q3-emotion_reasoning
",
242,ToM-scene5-q4-emotion_reasoning,theory-of-mind,How would Katie feel if she had received the cup she wanted?,¿Cómo se sentiría Carla si hubiera recibido la taza que quería?,,,,"ToM-scene5-q4-emotion_reasoning
",
243,ToM-scene6-instruct1,theory-of-mind,"Sam and Maria are playing together. They look outside and see a new shop across the street. Maria tells Sam: “I am going to buy new shirts for us there,” and she walks away.","Sam y María están jugando juntos. Cuando miran hacia afuera ven una tienda nueva al otro lado de la calle. María le dice a Sam: ""voy a ir a comprar camisetas nuevas para nosotros"" y se va.",,,,"ToM-scene6-instruct1
Final es-co & de translation review complete",
244,ToM-scene6-instruct2,theory-of-mind,"Mom comes home and she tells Sam that she just walked by the shop. “Are they selling shirts?” Sam asks. “No,” Mom says, “They are only selling shoes”. “Maria will probably now get shoes at the shop,” Sam says.","        
Mamá llega a casa y le dice a Sam que acaba de pasar por la tienda. ""¿Venden camisetas?"" pregunta Sam. ""No"", dice Mamá, ""solo venden zapatos"". ""Probablemente ahora María va a comprar zapatos en la tienda"", dice Sam.",,,,"ToM-scene6-instruct2
Final es-co & de translation review complete",
245,ToM-scene6-q1,theory-of-mind,Does Maria know that they are selling shoes in the shop?,"	
¿María sabe que en la tienda venden zapatos?",,,,"ToM-scene6-q1
Final es-co & de translation review complete",
246,ToM-scene6-instruct3,theory-of-mind,"Maria has arrived at the shop. “I would like to buy shirts,” she says. “All we have left are socks,” says the shopkeeper. Since Maria also needs socks, she decides to get some socks.","María llega a la tienda y dice ""me gustaría comprar camisas."" La vendedora responde ""Sólo nos quedan medias."" Como María también necesita medias, decide comprar algunos pares.",,,,"ToM-scene6-instruct3
Final es-co & de translation review complete",
247,ToM-scene6-q2,theory-of-mind,Does Sam know that Maria bought some socks?,¿Sam sabe que María ha comprado medias?,,,,"ToM-scene6-q2
Final es-co & de translation review complete",
248,ToM-scene6-q3,theory-of-mind,What does Sam think they are selling at the shop?,¿Qué cree Sam que venden en la tienda?,,,,"ToM-scene6-q3
Final es-co & de translation review complete",
249,shoes,theory-of-mind,Shoes,Zapatos,,,,"shoes
Final es-co & de translation review complete",
250,socks,theory-of-mind,Socks,Medias,,,,"socks
Final es-co & de translation review complete",
251,shirts,theory-of-mind,Shirts,Camisetas,,,,"shirts
Final es-co & de translation review complete",
252,ToM-scene6-instruct4,theory-of-mind,"On her way back, Maria meets her dad. She tells her dad: “I have just bought some socks. I am going to share them with my brother Sam. It is a surprise.”
“That is nice of you,” says Dad. Then he asks Maria: “Does Sam know what you bought him?”","Caminando de regreso, María se encuentra con su padre. Ella le dice ""acabo de comprar unas medias. Voy a compartirlas con mi hermano Sam. Es una sorpresa"".
""Es muy amable de tu parte"", dice Papá. Luego le pregunta a María: ""¿Sam sabe qué le has comprado?"".",,,,"ToM-scene6-instruct4
Final es-co & de translation review complete",
253,ToM-scene6-q4,theory-of-mind,What does Maria tell Dad?,¿Qué le dice María a Papá?,,,,"ToM-scene6-q4
Final es-co & de translation review complete",
254,ToM-scene6-instruct5,theory-of-mind,Then Dad asks: “What does Sam think they are selling at the shop?”,"Entonces Papá pregunta: ""¿Qué cree Sam que venden en la tienda?"".",,,,"ToM-scene6-instruct5
Final es-co & de translation review complete",
255,ToM-scene6-q5,theory-of-mind,What does Maria tell Dad?,¿Qué le dice María a Papá?,,,,"ToM-scene6-q5
Final es-co & de translation review complete",
256,ToM-scene6-q6,theory-of-mind,What does Sam think they are selling at the shop?,¿Qué cree Sam que venden en la tienda?,,,,"ToM-scene6-q6
Final es-co & de translation review complete",
257,ToM-scene6-instruct6,theory-of-mind,Sam is very happy to get his new socks.,Sam está muy feliz por recibir sus medias nuevas.,,,,"ToM-scene6-instruct6
",
258,hostile-attribution-scene1-instruct1,hostile-attribution,Imagine that you are walking to school and you’re wearing your new shoes. You really like your new shoes and this is the first day you have worn them.,Imagina que vas camino a la escuela y llevas puestos tus zapatos nuevos. Te gustan mucho tus zapatos nuevos y es la primera vez que los usas.,,,,"hostile-attribution-scene1-instruct1
Final es-co & de translation review complete",
259,hostile-attribution-scene1-instruct2,hostile-attribution,"Suddenly, you are bumped from behind by a boy. You stumble and fall into a mud puddle and your new shoes get muddy.","De repente, un chico te choca por detrás. Tropiezas y caes en un charco de barro y tus zapatos nuevos se ensucian de barro",,,,"hostile-attribution-scene1-instruct2
Final es-co & de translation review complete",
260,hostile-attribution-scene1-q1,hostile-attribution,Do you think that the boy bumped you on purpose or by accident?,¿Crees que el chico te golpeó a propósito o por accidente?,,,,"hostile-attribution-scene1-q1
Final es-co & de translation review complete",
261,hostile-attribution-scene1-q2,hostile-attribution,Now pick one of the three choices as the one you would do:,Ahora escoge cuál de estas tres opciones harías tú:,,,,"hostile-attribution-scene1-q2
Final es-co & de translation review complete",
262,hostile-attribution-scene1-q2-ans1,hostile-attribution,clean up my shoes,limpiar mis zapatos,,,,"hostile-attribution-scene1-q2-ans1
Final es-co & de translation review complete",
263,hostile-attribution-scene1-q2-ans2,hostile-attribution,walk away from the boy,alejarme del chico,,,,"hostile-attribution-scene1-q2-ans2
Final es-co & de translation review complete",
264,hostile-attribution-scene1-q2-ans3,hostile-attribution,push the boy in the mud,empujar al chico al barro,,,,"hostile-attribution-scene1-q2-ans3
Final es-co & de translation review complete",
265,hostile-attribution-scene2-instruct1,hostile-attribution,"Imagine that you are on the playground. You and some other kids are having a race. A boy is standing on the side, bouncing a basketball.","Imagina que estás en el patio de recreo. Tú y otros niños están haciendo una carrera. Un niño está parado a un lado, haciendo rebotar una pelota de baloncesto.",,,,"hostile-attribution-scene2-instruct1
Es-co complete, de still needs review.",
266,hostile-attribution-scene2-instruct2,hostile-attribution,"The next thing you know, the boy has bounced the ball and it has rolled under your feet, making you fall. You skin your knee and someone else wins the race.","De repente, el chico hace rebotar la pelota y rueda bajo tus pies, haciéndote caer. Te raspas la rodilla, y alguien más gana la carrera.",,,,"hostile-attribution-scene2-instruct2
Es-co complete, de still needs review.",
267,hostile-attribution-scene2-q1,hostile-attribution,Do you think that the boy made you fall on purpose or by accident?,¿Crees que el chico te hizo caer a propósito o por accidente?,,,,"hostile-attribution-scene2-q1
Final es-co & de translation review complete",
268,hostile-attribution-scene2-q2,hostile-attribution,Now pick one of the three choices as the one you would do:,Ahora escoge cuál de estas tres opciones harías tú:,,,,"hostile-attribution-scene2-q2
Final es-co & de translation review complete",
269,hostile-attribution-scene2-q2-ans1,hostile-attribution,go to another area of the playground,ir a otra zona del patio de recreo,,,,"hostile-attribution-scene2-q2-ans1
Final es-co & de translation review complete",
270,hostile-attribution-scene2-q2-ans2,hostile-attribution,say something mean to him,insultar al niño,,,,"hostile-attribution-scene2-q2-ans2
Final es-co & de translation review complete",
271,hostile-attribution-scene2-q2-ans3,hostile-attribution,take care of my knee,curar mi rodilla,,,,"hostile-attribution-scene2-q2-ans3
Final es-co & de translation review complete",
272,hostile-attribution-scene3-instruct1,hostile-attribution,Imagine that you are working on an assignment at your desk. ,Imagina que estás trabajando en una tarea en tu escritorio.,,,,"hostile-attribution-scene3-instruct1
Final es-co & de translation review complete",
273,hostile-attribution-scene3-instruct2,hostile-attribution,"You go to sharpen your pencil, and as you walk back to your desk there is a boy walking just in front of you. The boy passes your desk before you get there. ","Te levantas para sacarle punta a tu lápiz y, de regreso a tu escritorio, vas detrás de un niño que camina justo delante de ti. El niño pasa por tu escritorio antes de que tú llegues.",,,,"hostile-attribution-scene3-instruct2
Final es-co & de translation review complete",
274,hostile-attribution-scene3-instruct3,hostile-attribution,"The next thing you know, the boy has knocked all of your papers off of your desk, and they are all over the floor.","De repente, el chico tira todos los papeles que estaban en tu escritorio y ahora están regados en el suelo.",,,,"hostile-attribution-scene3-instruct3
Es-co complete, de still needs review.",
275,hostile-attribution-scene3-q1,hostile-attribution,Do you think the boy knocked your papers onto the floor on purpose or by accident?,¿Crees que el chico tiró tus papeles al suelo a propósito o por accidente?,,,,"hostile-attribution-scene3-q1
Es-co complete, de still needs review.",
276,hostile-attribution-scene3-q2,hostile-attribution,Now pick one of the three choices as the one you would do:,Ahora escoge cuál de estas tres opciones harías tú:,,,,"hostile-attribution-scene3-q2
Final es-co & de translation review complete",
277,hostile-attribution-scene3-q2-ans1,hostile-attribution,call him a name,insultar al niño,,,,"hostile-attribution-scene3-q2-ans1
Final es-co & de translation review complete",
278,hostile-attribution-scene3-q2-ans2,hostile-attribution,pick up the papers,recoger los papeles,,,,"hostile-attribution-scene3-q2-ans2
Final es-co & de translation review complete",
279,hostile-attribution-scene3-q2-ans3,hostile-attribution,do nothing,no hacer nada,,,,"hostile-attribution-scene3-q2-ans3
Final es-co & de translation review complete",
280,hostile-attribution-scene1-by-accident,theory-of-mind,by accident,por accidente,,,,"hostile-attribution-scene1-by-accident
Final es-co & de translation review complete",
281,hostile-attribution-scene1-on-purpose,theory-of-mind,on purpose,a propósito,,,,"hostile-attribution-scene1-on-purpose
Final es-co & de translation review complete",
282,hostile-attribution-scene2-by-accident,theory-of-mind,by accident,por accidente,,,,"hostile-attribution-scene2-by-accident
Final es-co & de translation review complete",
283,hostile-attribution-scene2-on-purpose,theory-of-mind,on purpose,a propósito,,,,"hostile-attribution-scene2-on-purpose
Final es-co & de translation review complete",
284,hostile-attribution-scene3-by-accident,theory-of-mind,by accident,por accidente,,,,"hostile-attribution-scene3-by-accident
Final es-co & de translation review complete",
285,hostile-attribution-scene3-on-purpose,theory-of-mind,on purpose,a propósito,,,,"hostile-attribution-scene3-on-purpose
Final es-co & de translation review complete",
286,same-different-selection-instruct1,same-different-selection,"This is the matching game. In this game, you're going to choose sets of cards that match in some way. First, let's look at some of the cards you are going to see.","Este es el juego de parejas. En este juego, vas a elegir conjuntos de cartas que se parecen de alguna manera. Primero, veamos algunas de las cartas que vas a ver.",,,,"same-different-selection-instruct1
Final es-co & de translation review complete",
287,same-different-selection-touch-circle,same-different-selection,Choose the card with a circle.,Escoge la carta que tiene un círculo.,,,,"same-different-selection-touch-circle
Final es-co & de translation review complete",
288,same-different-selection-touch-square,same-different-selection,Choose the card with a square.,Escoge la carta que tiene un cuadrado.,,,,"same-different-selection-touch-square
Final es-co & de translation review complete",
289,same-different-selection-touch-triangle,same-different-selection,Choose the card with a triangle.,Escoge la carta que tiene un triángulo.,,,,"same-different-selection-touch-triangle
Final es-co & de translation review complete",
290,same-different-selection-touch-star,same-different-selection,Choose the card with a star.,Escoge la carta que tiene una estrella.,,,,"same-different-selection-touch-star
Final es-co & de translation review complete",
291,same-different-selection-touch-green,same-different-selection,Choose the card with a green shape.,Escoge la carta que tiene una figura verde.,,,,"same-different-selection-touch-green
Final es-co & de translation review complete",
292,same-different-selection-touch-red,same-different-selection,Choose the card with a red shape.,Escoge la carta que tiene una figura roja.,,,,"same-different-selection-touch-red
Final es-co & de translation review complete",
293,same-different-selection-touch-blue,same-different-selection,Choose the card with a blue shape.,Escoge la carta que tiene una figura azul.,,,,"same-different-selection-touch-blue
Final es-co & de translation review complete",
294,same-different-selection-touch-yellow,same-different-selection,Choose the card with a yellow shape.,Escoge la carta que tiene una figura amarilla.,,,,"same-different-selection-touch-yellow
Final es-co & de translation review complete",
295,same-different-selection-touch-small,same-different-selection,Choose the card with a small shape.,Escoge la carta que tiene una figura pequeña.,,,,"same-different-selection-touch-small
Final es-co & de translation review complete",
296,same-different-selection-touch-medium,same-different-selection,Choose the card with a medium-sized shape.,Escoge la carta que tiene una figura mediana.,,,,"same-different-selection-touch-medium
Final es-co & de translation review complete",
297,same-different-selection-touch-large,same-different-selection,Choose the card with a large shape.,Escoge la carta que tiene una figura grande.,,,,"same-different-selection-touch-large
Final es-co & de translation review complete",
298,same-different-selection-touch-white,same-different-selection,Choose the star on the white card.,Escoge la estrella en la carta blanca.,,,,"same-different-selection-touch-white
Final es-co & de translation review complete",
299,same-different-selection-touch-gray,same-different-selection,Choose the star on the gray card.,Escoge la estrella en la carta gris.,,,,"same-different-selection-touch-gray
Final es-co & de translation review complete",
300,same-different-selection-touch-black,same-different-selection,Choose the star on the black card.,Escoge la estrella en la carta negra.,,,,"same-different-selection-touch-black
Final es-co & de translation review complete",
301,same-different-selection-touch-striped,same-different-selection,Choose the star on the striped card.,Escoge la estrella en la carta con rayas.,,,,"same-different-selection-touch-striped
Final es-co & de translation review complete",
302,same-different-selection-touch-1,same-different-selection,Choose the card with 1 star.,Escoge la carta con 1 estrella.,,,,"same-different-selection-touch-1
Final es-co & de translation review complete",
303,same-different-selection-touch-2,same-different-selection,Choose the card with 2 stars.,Escoge la carta con 2 estrellas.,,,,"same-different-selection-touch-2
Final es-co & de translation review complete",
304,same-different-selection-touch-3,same-different-selection,Choose the card with 3 stars.,Escoge la carta con 3 estrellas.,,,,"same-different-selection-touch-3
Final es-co & de translation review complete",
305,same-different-selection-touch-4,same-different-selection,Choose the card with 4 stars.,Escoge la carta con 4 estrellas.,,,,"same-different-selection-touch-4
Final es-co & de translation review complete",
306,same-different-selection-instruct2,same-different-selection,Now you're going to see two cards that are the same in one way. Then you will see a new card that is similar to one of those cards. Your job is to choose the card that is similar to the new card.,Ahora vas a ver dos cartas que son iguales de alguna manera. Luego vas a ver una nueva carta que se parece a una de esas cartas. Tu trabajo es elegir la carta que se parece en algo a esa nueva carta.,,,,"same-different-selection-instruct2
Final es-co & de translation review complete",
307,same-different-selection-instruct3,same-different-selection,"Now you're going to see three cards, and you're going to choose two that are the same in some way. Then you're going to see the same cards again, and pick two cards that are the same in a different way.","Ahora vas a ver tres cartas y debes escoger dos que sean iguales de alguna manera. Luego vas a ver las mismas tres cartas, pero  vas a escoger otras dos cartas que sean iguales de alguna otra manera.",,,,"same-different-selection-instruct3
Final es-co & de translation review complete",
308,same-different-selection-both-circles,same-different-selection,Here are two cards. Something's the same. They both have circles.,Aquí hay dos cartas. Son iguales en algo. Ambas tienen círculos.,,,,"same-different-selection-both-circles
Final es-co & de translation review complete",
309,same-different-selection-both-squares,same-different-selection,Here are two cards. Something's the same. They both have squares.,Aquí hay dos cartas. Son iguales en algo. Ambas tienen cuadrados.,,,,"same-different-selection-both-squares
Final es-co & de translation review complete",
310,same-different-selection-both-triangles,same-different-selection,Here are two cards. Something's the same. They both have triangles.,Aquí hay dos cartas. Son iguales en algo. Ambas tienen triángulos.,,,,"same-different-selection-both-triangles
Final es-co & de translation review complete",
311,same-different-selection-both-red,same-different-selection,Here are two cards. Something's the same. They both have red shapes.,Aquí hay dos cartas. Son iguales en algo. Ambas tienen figuras rojas.,,,,"same-different-selection-both-red
Final es-co & de translation review complete",
312,same-different-selection-both-green,same-different-selection,Here are two cards. Something's the same. They both have green shapes.,Aquí hay dos cartas. Son iguales en algo. Ambas tienen figuras verdes.,,,,"same-different-selection-both-green
Final es-co & de translation review complete",
313,same-different-selection-both-yellow,same-different-selection,Here are two cards. Something's the same. They both have yellow shapes.,Aquí hay dos cartas. Son iguales en algo. Ambas tienen figuras amarillas.,,,,"same-different-selection-both-yellow
Final es-co & de translation review complete",
314,same-different-selection-both-blue,same-different-selection,Here are two cards. Something's the same. They both have blue shapes.,Aquí hay dos cartas. Son iguales en algo. Ambas tienen figuras azules.,,,,"same-different-selection-both-blue
Final es-co & de translation review complete",
315,same-different-selection-both-small,same-different-selection,Here are two cards. Something's the same. They both have small shapes.,Aquí hay dos cartas. Son iguales en algo. Ambas tienen figuras pequeñas.,,,,"same-different-selection-both-small
Final es-co & de translation review complete",
316,same-different-selection-both-medium,same-different-selection,Here are two cards. Something's the same. They both have medium-sized shapes.,Aquí hay dos cartas. Son iguales en algo. Ambas tienen figuras medianas.,,,,"same-different-selection-both-medium
Final es-co & de translation review complete",
317,same-different-selection-both-large,same-different-selection,Here are two cards. Something's the same. They both have large shapes.,Aquí hay dos cartas. Son iguales en algo. Ambas tienen figuras grandes.,,,,"same-different-selection-both-large
Final es-co & de translation review complete",
318,sds-prompt3,same-different-selection,Here is another card. Which of these is similar to this one?,Aquí hay otra carta. ¿Cuál de estas tiene algo que es igual a esta?,,,,"sds-prompt3
Final es-co & de translation review complete",
319,sds-3match-prompt2,same-different-selection,Here is the same set of cards again. Choose two cards that are the same in a different way.,Aquí están otra vez las mismas cartas. Ahora debe escoger dos cartas que sean pareja porque son iguales en algo diferente.,,,,"sds-3match-prompt2
Final es-co & de translation review complete",
320,sds-2match-prompt1,same-different-selection,Here is a new set of cards. Choose two cards that are the same in some way.,Aquí hay un nuevo grupo de cartas. Escoge dos cartas que sean iguales en algún aspecto. ,,,,"sds-2match-prompt1
Final es-co & de translation review complete",
321,sds-2match-prompt2,same-different-selection,Choose two cards that are the same in a different way.,Escoge dos cartas que sean pareja porque son iguales en algo diferente. ,,,,"sds-2match-prompt2
Final es-co & de translation review complete",
322,sds-3unique-prompt1,same-different-selection,Choose three cards that are the same in only one way.,Escoge tres cartas que sean iguales en un solo aspecto. ,,,,"sds-3unique-prompt1
Final es-co & de translation review complete",
323,sds-3unique-prompt2,same-different-selection,Choose another three cards that are the same in only one way.,Escoge otras tres cartas que sean iguales en un solo aspecto.,,,,"sds-3unique-prompt2
Final es-co & de translation review complete",
324,memory-game-display,memory-game,Watch the squares light up.,Observa se iluminan los cuadrados.,,,,"memory-game-display
Final es-co & de translation review complete",
325,memory-game-input,memory-game,Choose the squares in the same order.,Toca los cuadrados en el mismo orden.,,,,"memory-game-input
Final es-co & de translation review complete",
326,memory-game-instruct1,memory-game,This is the memory game. Here's how you play it.,Este es el juego de la memoria. Las reglas son las siguientes.,,,,"memory-game-instruct1
Final es-co & de translation review complete",
327,memory-game-instruct2,memory-game,You will see squares light up.,Verás que los cuadrados se iluminan.,,,,"memory-game-instruct2
Final es-co & de translation review complete",
328,memory-game-instruct3,memory-game,You're going to choose the squares in the same order.,Vas a tocar los cuadrados en el mismo orden.,,,,"memory-game-instruct3
Final es-co & de translation review complete",
329,memory-game-instruct4,memory-game,Watch carefully! Try to remember the order.,¡Observa con atención! Intenta recordar el orden.,,,,"memory-game-instruct4
Final es-co & de translation review complete",
330,memory-game-forward-prompt,memory-game,Choose the squares in the same order.,Escoge los cuadrados en el mismo orden.,,,,"memory-game-forward-prompt
Final es-co & de translation review complete",
331,memory-game-forward-try-again,memory-game,That's not quite right. Please try again. Choose the squares in the same order.,La respuesta no es correcta.  Inténtalo de nuevo. Escoge los cuadrados en el mismo orden.,,,,"memory-game-forward-try-again
",
332,memory-game-instruct5,memory-game,This time the game won't tell you if you're right or wrong. Let’s start playing the memory game!,Esta vez el juego no te dirá si la respuesta es correcta o no. ¡Empecemos a jugar al juego de memoria!,,,,"memory-game-instruct5
Final es-co & de translation review complete",
333,memory-game-instruct6,memory-game,Now let's play the memory game in reverse!,Ahora vamos a jugar al juego de la memoria a la inversa.,,,,"memory-game-instruct6
",
334,memory-game-instruct7,memory-game,Let’s start playing the memory game!,¡Empecemos a jugar al juego de memoria!,,,,"memory-game-instruct7
Final es-co & de translation review complete",
335,memory-game-backward-prompt,memory-game,Choose the squares in the backward order.,Escoge los cuadrados en orden inverso.,,,,"memory-game-backward-prompt
Final es-co & de translation review complete",
336,memory-game-backward-try-again,memory-game,That's not quite right. Please try again. Choose the squares in the backward order.,La respuesta no es correcta.  Inténtalo de nuevo. Escoge los cuadrados en orden inverso.,,,,"memory-game-backward-try-again
",
337,heart-instruct1,hearts-and-flowers,This is the heart game. Here's how you play it.,Este es el juego del corazón. Las reglas son las siguientes.,,,,"heart-instruct1
Final es-co & de translation review complete",
338,heart-instruct2,hearts-and-flowers,"When you see a heart, press the button on the same side.","Cuando veas un corazón, presiona el botón del mismo lado.",,,,"heart-instruct2
Final es-co & de translation review complete",
339,hearts-and-flowers-try-again,hearts-and-flowers,That's not quite right. Please try again.,La respuesta no es correcta.  Inténtalo de nuevo.,,,,"hearts-and-flowers-try-again
Final es-co & de translation review complete",
340,heart-practice-feedback1,hearts-and-flowers,The heart is on the right side. Press the right button.,El corazón está en el lado derecho. Presiona el botón derecho.,,,,"heart-practice-feedback1
Final es-co & de translation review complete",
341,hearts-and-flowers-practice-time,hearts-and-flowers,Time to practice!,¡Es hora de practicar!,,,,"hearts-and-flowers-practice-time
Final es-co & de translation review complete",
342,heart-practice-feedback2,hearts-and-flowers,"Remember! When you see a HEART, press the button on the SAME side.","¡Recuerda! Cuando veas un CORAZÓN, presiona el botón del MISMO lado.",,,,"heart-practice-feedback2
Final es-co & de translation review complete",
343,hearts-and-flowers-instruct1,hearts-and-flowers,This time the game will go faster. It won't tell you if you are right or wrong. Try to keep up!,Esta vez el juego irá más rápido. No te dirá si la respuesta es correcta o no. ¡Trata de seguir el ritmo!,,,,"hearts-and-flowers-instruct1
Final es-co & de translation review complete",
344,hearts-and-flowers-instruct2,hearts-and-flowers,"Try to answer as fast as you can without making mistakes. If you make a mistake, just keep going!","Intenta responder lo más rápido que puedas sin cometer errores. Si cometes un error, ¡sigue adelante!",,,,"hearts-and-flowers-instruct2
Final es-co & de translation review complete",
345,hearts-and-flowers-play-time,hearts-and-flowers,Time to play!,¡Hora de jugar!,,,,"hearts-and-flowers-play-time
Final es-co & de translation review complete",
346,flower-instruct1,hearts-and-flowers,This is the flower game. Here's how you play it.,Este es el juego de las flores. Las reglas son las siguientes.,,,,"flower-instruct1
Final es-co & de translation review complete",
347,flower-instruct2,hearts-and-flowers,"When you see a flower, press the button on the opposite side.","Cuando veas una flor, presiona el botón del lado opuesto.",,,,"flower-instruct2
Final es-co & de translation review complete",
348,flower-practice-feedback1,hearts-and-flowers,The flower is on the left side. Press the right button.,La flor está en el lado izquierdo. Presione el botón derecho.,,,,"flower-practice-feedback1
Final es-co & de translation review complete",
349,flower-practice-feedback2,hearts-and-flowers,"When you see a FLOWER, press the button on the OPPOSITE side.","Cuando veas una FLOR, presiona el botón en el lado OPUESTO.",,,,"flower-practice-feedback2
Final es-co & de translation review complete",
350,hearts-and-flowers-instruct3,hearts-and-flowers,"Now, we're going to play a game with hearts and flowers.","Ahora, vamos a jugar un juego con corazones y flores.",,,,"hearts-and-flowers-instruct3
Final es-co & de translation review complete",
351,hearts-and-flowers-encourage1,hearts-and-flowers,Try to keep up!,¡Trata de seguir el ritmo!,,,,"hearts-and-flowers-encourage1
Final es-co & de translation review complete",
352,hearts-and-flowers-encourage2,hearts-and-flowers,"If you make a mistake, just keep going!","Si cometes un error, ¡sigue adelante!",,,,"hearts-and-flowers-encourage2
Final es-co & de translation review complete",
353,hearts-and-flowers-end,hearts-and-flowers,Great job! You completed the game!,"¡Bien hecho, has terminado el juego!",,,,"hearts-and-flowers-end
Final es-co & de translation review complete",
354,vocab-item-001,vocab,the acorn,la bellota,,,,"vocab-item-001
",
355,vocab-item-002,vocab,the aloe,el áloe,,,,"vocab-item-002
",
356,vocab-item-003,vocab,the antenna,la antena,,,,"vocab-item-003
",
357,vocab-item-004,vocab,the artichoke,la alcachofa,,,,"vocab-item-004
",
358,vocab-item-005,vocab,the bamboo,el bambú,,,,"vocab-item-005
",
359,vocab-item-006,vocab,the barrel,el barril,,,,"vocab-item-006
",
360,vocab-item-007,vocab,the blender,la licuadora,,,,"vocab-item-007
",
361,vocab-item-008,vocab,the blower,el soplador,,,,"vocab-item-008
",
362,vocab-item-009,vocab,the bouquet,el ramo,,,,"vocab-item-009
",
363,vocab-item-010,vocab,the buffet,el bufé,,,,"vocab-item-010
",
364,vocab-item-011,vocab,the bulldozer,la excavadora,,,,"vocab-item-011
",
365,vocab-item-012,vocab,the cake,el pastel,,,,"vocab-item-012
",
366,vocab-item-013,vocab,the caramel,el caramelo,,,,"vocab-item-013
",
367,vocab-item-014,vocab,the carousel,el carrusel,,,,"vocab-item-014
",
368,vocab-item-015,vocab,the carrot,la zanahoria,,,,"vocab-item-015
",
369,vocab-item-016,vocab,the cassette,el casete,,,,"vocab-item-016
",
370,vocab-item-017,vocab,the cheese,el queso,,,,"vocab-item-017
",
371,vocab-item-018,vocab,the cloak,la capucha,,,,"vocab-item-018
",
372,vocab-item-019,vocab,the clothespin,la pinza para la ropa,,,,"vocab-item-019
",
373,vocab-item-020,vocab,the coaster,el portavasos,,,,"vocab-item-020
",
374,vocab-item-021,vocab,the cork,el corcho,,,,"vocab-item-021
",
375,vocab-item-022,vocab,the cornbread,el pan de maíz,,,,"vocab-item-022
",
376,vocab-item-023,vocab,the corset,el corsé,,,,"vocab-item-023
",
377,vocab-item-024,vocab,the dumpling,el dumpling,,,,"vocab-item-024
",
378,vocab-item-025,vocab,the elbow,el codo,,,,"vocab-item-025
",
379,vocab-item-026,vocab,the fan,el ventilador,,,,"vocab-item-026
",
380,vocab-item-027,vocab,the foam,la espuma,,,,"vocab-item-027
",
381,vocab-item-028,vocab,the footbath,la lavapiés,,,,"vocab-item-028
",
382,vocab-item-029,vocab,the fruitcake,el pastel de frutas,,,,"vocab-item-029
",
383,vocab-item-030,vocab,the gutter,la canaleta,,,,"vocab-item-030
",
384,vocab-item-031,vocab,the hamster,el hámster,,,,"vocab-item-031
",
385,vocab-item-032,vocab,the hedgehog,el erizo,,,,"vocab-item-032
",
386,vocab-item-033,vocab,the hoe,la azadilla,,,,"vocab-item-033
",
387,vocab-item-034,vocab,the hopscotch,la golosa,,,,"vocab-item-034
",
388,vocab-item-035,vocab,the kimono,el kimono,,,,"vocab-item-035
",
389,vocab-item-036,vocab,the latch,el cerrojo,,,,"vocab-item-036
",
390,vocab-item-037,vocab,the locker,el casillero,,,,"vocab-item-037
",
391,vocab-item-038,vocab,the lollipop,la chupeta,,,,"vocab-item-038
",
392,vocab-item-039,vocab,the map,el mapa,,,,"vocab-item-039
",
393,vocab-item-040,vocab,the marshmallow,el malvavisco,,,,"vocab-item-040
",
394,vocab-item-041,vocab,the net,la malla,,,,"vocab-item-041
",
395,vocab-item-042,vocab,the oil,el aceite,,,,"vocab-item-042
",
396,vocab-item-043,vocab,the omelet,la tortilla,,,,"vocab-item-043
",
397,vocab-item-044,vocab,the pie,la tarta,,,,"vocab-item-044
",
398,vocab-item-045,vocab,the pistachio,el pistacho,,,,"vocab-item-045
",
399,vocab-item-046,vocab,the pitcher,la jarra,,,,"vocab-item-046
",
400,vocab-item-047,vocab,the potato,la papa,,,,"vocab-item-047
",
401,vocab-item-048,vocab,the prism,el prisma,,,,"vocab-item-048
",
402,vocab-item-049,vocab,the puddle,el charco,,,,"vocab-item-049
",
403,vocab-item-050,vocab,the pump,la bomba de agua,,,,"vocab-item-050
",
404,vocab-item-051,vocab,the rice,el arroz,,,,"vocab-item-051
",
405,vocab-item-052,vocab,the saddle,la silla de montar,,,,"vocab-item-052
",
406,vocab-item-053,vocab,the sandbag,el saco de arena,,,,"vocab-item-053
",
407,vocab-item-054,vocab,the scaffolding,el andamio,,,,"vocab-item-054
",
408,vocab-item-055,vocab,the scoop,el cucharón,,,,"vocab-item-055
",
409,vocab-item-056,vocab,the seagull,la gaviota,,,,"vocab-item-056
",
410,vocab-item-057,vocab,the ship,el barco,,,,"vocab-item-057
",
411,vocab-item-058,vocab,the shower,la ducha,,,,"vocab-item-058
",
412,vocab-item-059,vocab,the silverware,los cubiertos,,,,"vocab-item-059
",
413,vocab-item-060,vocab,the sink,el lavabo,,,,"vocab-item-060
",
414,vocab-item-061,vocab,the ski,el esquí,,,,"vocab-item-061
",
415,vocab-item-062,vocab,the sloth,el oso perozoso,,,,"vocab-item-062
",
416,vocab-item-063,vocab,the snail,el caracol,,,,"vocab-item-063
",
417,vocab-item-064,vocab,the sorbet,el sorbete,,,,"vocab-item-064
",
418,vocab-item-065,vocab,the spatula,la espátula,,,,"vocab-item-065
",
419,vocab-item-066,vocab,the sprinkler,el aspersor,,,,"vocab-item-066
",
420,vocab-item-067,vocab,the squash,la calabaza,,,,"vocab-item-067
",
421,vocab-item-068,vocab,the squirrel,la ardilla,,,,"vocab-item-068
",
422,vocab-item-069,vocab,the stew,el guiso,,,,"vocab-item-069
",
423,vocab-item-070,vocab,the rubber band,la banda elástica,,,,"vocab-item-070
",
424,vocab-item-071,vocab,the stump,el tocón,,,,"vocab-item-071
",
425,vocab-item-072,vocab,the sunflower,el girasol,,,,"vocab-item-072
",
426,vocab-item-073,vocab,the swordfish,el pez espada,,,,"vocab-item-073
",
427,vocab-item-074,vocab,the tapestry,el tapiz,,,,"vocab-item-074
",
428,vocab-item-075,vocab,the teabag,la bolsa de té,,,,"vocab-item-075
",
429,vocab-item-076,vocab,the telescope,el telescopio,,,,"vocab-item-076
",
430,vocab-item-077,vocab,the thermos,el termo,,,,"vocab-item-077
",
431,vocab-item-078,vocab,the treasure,el tesoro,,,,"vocab-item-078
",
432,vocab-item-079,vocab,the trumpet,la trompeta,,,,"vocab-item-079
",
433,vocab-item-080,vocab,the tulip,el tulipán,,,,"vocab-item-080
",
434,vocab-item-081,vocab,the turbine,la turbina,,,,"vocab-item-081
",
435,vocab-item-082,vocab,the turkey,el pavo,,,,"vocab-item-082
",
436,vocab-item-083,vocab,the turtle,la tortuga,,,,"vocab-item-083
",
437,vocab-item-084,vocab,the typewriter,la máquina de escribir,,,,"vocab-item-084
",
438,vocab-item-085,vocab,the watermelon,la sandía,,,,"vocab-item-085
",
439,vocab-item-086,vocab,the waterwheel,la rueda hidráulica,,,,"vocab-item-086
",
440,vocab-item-087,vocab,the ant,la hormiga,,,,"vocab-item-087
",
441,vocab-item-088,vocab,the ball,la pelota,,,,"vocab-item-088
",
442,vocab-item-089,vocab,the bear,el oso,,,,"vocab-item-089
",
443,vocab-item-090,vocab,the duck,el pato,,,,"vocab-item-090
",
444,vocab-item-091,vocab,the fork,el tenedor,,,,"vocab-item-091
",
445,vocab-item-092,vocab,the kitten,el gatito,,,,"vocab-item-092
",
446,vocab-item-093,vocab,the knee,la rodilla,,,,"vocab-item-093
",
447,vocab-item-094,vocab,the milkshake,la malteada,,,,"vocab-item-094
",
448,vocab-item-095,vocab,the skin,la piel,,,,"vocab-item-095
",
449,vocab-item-096,vocab,the wall,el muro,,,,"vocab-item-096
",
450,vocab-item-097,vocab,the wheel,la rueda,,,,"vocab-item-097
",
451,vocab-item-098,vocab,the farm,la granja,,,,"vocab-item-098
",
452,vocab-item-099,vocab,juggling,el malabarismo,,,,"vocab-item-099
",
453,vocab-item-100,vocab,the dressing,el aderezo,,,,"vocab-item-100
",
454,vocab-item-101,vocab,the roof,el techo,,,,"vocab-item-101
",
455,vocab-item-102,vocab,peeking,espiando,,,,"vocab-item-102
",
456,vocab-item-103,vocab,the ruler,la regla,,,,"vocab-item-103
",
457,vocab-item-104,vocab,the tunnel,el túnel,,,,"vocab-item-104
",
458,vocab-item-105,vocab,the envelope,el sobre,,,,"vocab-item-105
",
459,vocab-item-106,vocab,the diamond,el diamante,,,,"vocab-item-106
",
460,vocab-item-107,vocab,the calendar,el calendario,,,,"vocab-item-107
",
461,vocab-item-108,vocab,the panda,el panda,,,,"vocab-item-108
",
462,vocab-item-109,vocab,the arrow,la flecha,,,,"vocab-item-109
",
463,vocab-item-110,vocab,picking,cosecha,,,,"vocab-item-110
",
464,vocab-item-111,vocab,dripping,goteo,,,,"vocab-item-111
",
465,vocab-item-112,vocab,the knight,el caballero,,,,"vocab-item-112
",
466,vocab-item-113,vocab,delivering,entregando,,,,"vocab-item-113
",
467,vocab-item-114,vocab,the dentist,la dentista,,,,"vocab-item-114
",
468,vocab-item-115,vocab,the claw,la garra,,,,"vocab-item-115
",
469,vocab-item-116,vocab,the uniform,el uniforme,,,,"vocab-item-116
",
470,vocab-item-117,vocab,furry,peludo,,,,"vocab-item-117
",
471,vocab-item-118,vocab,the cormorant,el cormorán,,,,"vocab-item-118
",
472,vocab-item-119,vocab,fetch,traer,,,,"vocab-item-119
",
473,vocab-item-120,vocab,the arcade,la arcada,,,,"vocab-item-120
",
474,vocab-item-121,vocab,the artifact,el artefacto,,,,"vocab-item-121
",
475,vocab-item-122,vocab,aversion,aversión,,,,"vocab-item-122
",
476,vocab-item-123,vocab,the beret,la boina,,,,"vocab-item-123
",
477,vocab-item-124,vocab,applaud,aplaudir,,,,"vocab-item-124
",
478,vocab-item-125,vocab,timid,tímido,,,,"vocab-item-125
",
479,vocab-item-126,vocab,the camp,el campamento,,,,"vocab-item-126
",
480,vocab-item-127,vocab,tumble,caída,,,,"vocab-item-127
",
481,vocab-item-128,vocab,concentric,concéntrico,,,,"vocab-item-128
",
482,vocab-item-129,vocab,the confectionery,la confitería,,,,"vocab-item-129
",
483,vocab-item-130,vocab,the couturier,el costurero,,,,"vocab-item-130
",
484,vocab-item-131,vocab,degression,disminución,,,,"vocab-item-131
",
485,vocab-item-132,vocab,the divan,el diván,,,,"vocab-item-132
",
486,vocab-item-133,vocab,the wetland,el humedal,,,,"vocab-item-133
",
487,vocab-item-134,vocab,the baywindow,la ventana salediza,,,,"vocab-item-134
",
488,vocab-item-135,vocab,the aesthete,el esteta,,,,"vocab-item-135
",
489,vocab-item-136,vocab,ecstatic,extático,,,,"vocab-item-136
",
490,vocab-item-137,vocab,rickety,desvencijado,,,,"vocab-item-137
",
491,vocab-item-138,vocab,gourmet,gourmet,,,,"vocab-item-138
",
492,vocab-item-139,vocab,gesticulate,gesticular,,,,"vocab-item-139
",
493,vocab-item-140,vocab,the facade,la fachada,,,,"vocab-item-140
",
494,vocab-item-141,vocab,the slope,la pendiente,,,,"vocab-item-141
",
495,vocab-item-142,vocab,the habit,el hábito,,,,"vocab-item-142
",
496,vocab-item-143,vocab,the intersection,la intersección,,,,"vocab-item-143
",
497,vocab-item-144,vocab,the irrigation,la irrigación,,,,"vocab-item-144
",
498,vocab-item-145,vocab,the kazoo,el kazoo,,,,"vocab-item-145
",
499,vocab-item-146,vocab,chat,conversar,,,,"vocab-item-146
",
500,vocab-item-147,vocab,the colony,la colonia,,,,"vocab-item-147
",
501,vocab-item-148,vocab,preserve,preservar,,,,"vocab-item-148
",
502,vocab-item-149,vocab,the awning,el toldo,,,,"vocab-item-149
",
503,vocab-item-150,vocab,mammalogy,mamalogía,,,,"vocab-item-150
",
504,vocab-item-151,vocab,the metronome,el metrónomo,,,,"vocab-item-151
",
505,vocab-item-152,vocab,the paleontologist,el paleontólogo,,,,"vocab-item-152
",
506,vocab-item-153,vocab,the percussion,la percusión,,,,"vocab-item-153
",
507,vocab-item-154,vocab,the posterior,la posterior,,,,"vocab-item-154
",
508,vocab-item-155,vocab,precarious,precario,,,,"vocab-item-155
",
509,vocab-item-156,vocab,the arbor,el quiosco,,,,"vocab-item-156
",
510,vocab-item-157,vocab,resuscitation,resucitación,,,,"vocab-item-157
",
511,vocab-item-158,vocab,the rosette,el rosetón,,,,"vocab-item-158
",
512,vocab-item-159,vocab,the saffron,el azafrán,,,,"vocab-item-159
",
513,vocab-item-160,vocab,mischievous,travieso,,,,"vocab-item-160
",
514,vocab-item-161,vocab,the skimmer,la desnatadora,,,,"vocab-item-161
",
515,vocab-item-162,vocab,sedentary,sedentario,,,,"vocab-item-162
",
516,vocab-item-163,vocab,the suede,la gamuza,,,,"vocab-item-163
",
517,vocab-item-164,vocab,the turnstile,el torniquete,,,,"vocab-item-164
",
518,vocab-item-165,vocab,the triad,la tríada,,,,"vocab-item-165
",
519,vocab-item-166,vocab,dredging,dragado,,,,"vocab-item-166
",
520,vocab-item-167,vocab,urban,urbano,,,,"vocab-item-167
",
521,vocab-item-168,vocab,the steam,el vapor,,,,"vocab-item-168
",
522,vocab-item-169,vocab,the vertebra,la vértebra,,,,"vocab-item-169
",
523,vocab-item-170,vocab,the bandage,el vendaje,,,,"vocab-item-170
",
524,vocab-instruct-1,vocab,"In this game, you are going to listen to words and look at different pictures. Your job is to pick the picture that matches the word!","En este juego, escucharás palabras y observarás diferentes imágenes. ¡Tu tarea es elegir la imagen que coincida con la palabra!",,,,"vocab-instruct-1
",
525,vocab-practice-1,vocab,"You are going to see some different pictures. For example, a picture of an apple and a picture of a carrot. Then, you'll hear a word for one of the pictures. Make sure to pick the picture that matches the word!","A continuación, verás algunas imágenes, por ejemplo, una imagen de una manzana y una imagen de una zanahoria. Luego, escucharás la palabra que identifica una de las imágenes. ¡Asegúrate de elegir la imagen que coincida con la palabra!",,,,"vocab-practice-1
",
526,vocab-instruct-2,vocab,"Some words are hard, and that's okay. If you're not sure, just give your best guess!","Algunas palabras son difíciles, pero no te preocupes, si tienes dudas, ¡haz tu mejor intento!",,,,"vocab-instruct-2
",
527,vocab-instruct-3,vocab,"If you need to hear the word again, press the speaker button.","Si necesitas escuchar la palabra otra vez, presiona el botón del altavoz.",,,,"vocab-instruct-3
",
528,shared-intro-devices,trog,"You can tap on a touchscreen, use the touchpad, or press the arrow keys for this activity. Try it now.","You can tap on a touchscreen, use the touchpad, or press the arrow keys for this activity. Try it now.",,,,"shared-intro-devices
",
529,shared-choose-picture-press-arrow,trog,"To use an arrow key to choose a picture, press the key that points the same direction as the arrow below the picture.","To use an arrow key to choose a picture, press the key that points the same direction as the arrow below the picture.",,,,"shared-choose-picture-press-arrow
",
530,shared-intro-replay,trog,You can press the replay button to hear things again. Try it now.,You can press the replay button to hear things again. Try it now.,,,,"shared-intro-replay
",
531,trog-instr1-matching,trog,"This is a matching activity. Listen to what I say, then look at the pictures carefully. Choose the picture that goes with the words you hear.","This is a matching activity. Listen to what I say, then look at the pictures carefully. Choose the picture that goes with the words you hear.",,,,"trog-instr1-matching
",
532,ChildSurveyIntro,survey,"These questions ask you about how you feel at school and some of the things you do at school. There are no right or wrong answers. Choose the answer that best describes what you think. No, never; Yes, some of the time; Yes, most of the time; Yes, all of the time. The first two are for practice.","Estas preguntas se refieren a cómo te sientes en la escuela, y a algunas de las cosas que haces en la escuela. No hay respuestas correctas ni incorrectas. Elige la respuesta que mejor diga lo que tú piensas. No, nunca; Sí, algunas veces; Sí, muchas veces; Sí, siempre. Las dos primeras preguntas son de práctica.",,,,"ChildSurveyIntro
",
533,Example1Comic,survey,Do you like to read comic books?,¿Te gusta leer historietas (comics)?,,,,"Example1Comic
",
534,Example2Neat,survey,Are you neat and tidy at school?,¿Eres limpio y ordenado en el colegio?,,,,"Example2Neat
",
535,TeacherNice,survey,Is your teacher nice to you?,¿Te trata bien tu profesor?,,,,"TeacherNice
",
536,TeacherLike,survey,Does your teacher like you?,¿Le caes bien a tu profesor?,,,,"TeacherLike
",
537,TeacherListen,survey,Does your teacher listen to you?,¿Te escucha tu profesor?,,,,"TeacherListen
",
538,SchoolFun,survey,Is school fun?,¿Te diviertes en el colegio?,,,,"SchoolFun
",
539,SchoolEnjoy,survey,Do you enjoy school?,¿Te gusta la escuela?,,,,"SchoolEnjoy
",
540,SchoolHappy,survey,Are you happy at school?,¿Te sientes feliz en la escuela?,,,,"SchoolHappy
",
541,SchoolSafe,survey,Do you feel safe at school?,¿Te sientes seguro o segura en el colegio?,,,,"SchoolSafe
",
542,ClassFriends,survey,Do you have friends in your class?,¿Tienes amigos o amigas en tu clase?,,,,"ClassFriends
",
543,ClassHelp,survey,Do the kids in your class help you when you need it?,¿Te ayudan los niños y las niñas de tu clase cuando lo necesitas?,,,,"ClassHelp
",
544,ClassPlay,survey,Do the kids in your class play with you?,¿Los niños y las niñas de tu clase juegan contigo?,,,,"ClassPlay
",
545,ClassNice,survey,Are the kids in your class nice to you?,¿Los niños y las niñas de tu clase son amables contigo?,,,,"ClassNice
",
546,LonelySchool,survey,Do you feel lonely at school?,¿Te sientes solo o sola en el colegio?,,,,"LonelySchool
",
547,LearningGood,survey,Are you good at learning things in school?,¿Te queda fácil aprender en el colegio?,,,,"LearningGood
",
548,SchoolGiveUp,survey,"When schoolwork is hard, do you give up right away?","Cuando las tareas escolares son difíciles, ¿te rindes enseguida?",,,,"SchoolGiveUp
",
549,ReadingEnjoy,survey,Do you enjoy doing reading activities at school?,¿Te gusta hacer actividades de lectura en el colegio?,,,,"ReadingEnjoy
",
550,MathEnjoy,survey,Do you enjoy doing math activities at school?,¿Te gusta hacer actividades de matemáticas en el colegio?,,,,"MathEnjoy
",
551,ReadingGood,survey,Are you good at reading?,¿Eres bueno o buena para la lectura?,,,,"ReadingGood
",
552,MathGood,survey,Are you good at math?,¿Eres bueno o buena para las matemáticas?,,,,"MathGood
",
553,GrowthMindSmart,survey,Some kids think they can get smarter if they work really hard. Do you think that you can get smarter if you work really hard?,Algunos niños y niñas piensan que pueden ser más inteligentes si se esfuerzan mucho. ¿Crees que tú puedes ser más inteligente si te esfuerzas mucho?,,,,"GrowthMindSmart
",
554,GrowthMindRead,survey,Some kids think they can get better at reading if they work really hard. Do you think that you can get better at reading if you work really hard?,Algunos niños y niñas creen que pueden mejorar en lectura si se esfuerzan mucho. ¿Crees que tú puedes mejorar en lectura si te esfuerzas mucho?,,,,"GrowthMindRead
",
555,GrowthMindMath,survey,Some kids think they can get better at math if they work really hard. Do you think that you can get better at math if you work really hard?,Algunos niños y niñas creen que pueden mejorar en matemáticas si se esfuerzan mucho. ¿Crees que tú puedes mejorar en matemáticas si te esfuerzas mucho?,,,,"GrowthMindMath
",
556,ChildSurveyRespoonses,survey,"No, never; Yes, some of the time; Yes, most of the time; Yes, all of the time","No, nunca; Sí, algunas veces; Sí, muchas veces; Sí, siempre",,,,"ChildSurveyRespoonses
",
557,ToM-scene7-instruct1,theory-of-mind,"Here is Diana. This morning at school, Diana put her toy in this drawer, because she didn’t want anyone to find it.","Here is Diana. This morning at school, Diana put her toy in this drawer, because she didn’t want anyone to find it.",,,,"ToM-scene7-instruct1
",
558,ToM-scene7-instruct2,theory-of-mind,"But while Diana was outside, someone did find it! And moved it from inside the drawer, to inside the desk.","But while Diana was outside, someone did find it! And moved it from inside the drawer, to inside the desk.",,,,"ToM-scene7-instruct2
",
559,ToM-scene7-instruct3,theory-of-mind,So now it’s playtime and Diana wants her toy.,So now it’s playtime and Diana wants her toy.,,,,"ToM-scene7-instruct3
",
560,ToM-scene7-q1-false_belief,theory-of-mind,Where will Diana look for her toy?,Where will Diana look for her toy?,,,,"ToM-scene7-q1-false_belief
",
561,ToM-scene7-q2-reality_check,theory-of-mind,And where is her toy really?,And where is her toy really?,,,,"ToM-scene7-q2-reality_check
",
562,desk,theory-of-mind,In the desk,In the desk,,,,"desk
",
563,drawer,theory-of-mind,In the drawer,In the drawer,,,,"drawer
",
564,ToM-scene8-instruct1,theory-of-mind,"This morning when she came to school, Allie put her yellow pencil on this shelf, above the backpack shelf.","This morning when she came to school, Allie put her yellow pencil on this shelf, above the backpack shelf.",,,,"ToM-scene8-instruct1
",
565,ToM-scene8-instruct2,theory-of-mind,"And then she went outside to play, see? Here’s Allie playing outside. And while she was outside playing, Allie’s yellow pencil fell down from on top of the shelf to behind the backpack shelf, see?","And then she went outside to play, see? Here’s Allie playing outside. And while she was outside playing, Allie’s yellow pencil fell down from on top of the shelf to behind the backpack shelf, see?",,,,"ToM-scene8-instruct2
",
566,ToM-scene8-instruct3,theory-of-mind,"Then Mike comes in, and Mike puts his pencil above the backpack shelf. Mike’s pencil is also yellow! But Allie is still outside playing, so she didn’t see what Mike was doing.","Then Mike comes in, and Mike puts his pencil above the backpack shelf. Mike’s pencil is also yellow! But Allie is still outside playing, so she didn’t see what Mike was doing.",,,,"ToM-scene8-instruct3
",
567,ToM-scene8-q1-false_belief,theory-of-mind,"Now, when Allie comes in from outside, where will she look first for her pencil?","Now, when Allie comes in from outside, where will she look first for her pencil?",,,,"ToM-scene8-q1-false_belief
",
568,top,theory-of-mind,On top of the shelf above the backpack shelf,On top of the shelf above the backpack shelf,,,,"top
",
569,behind,theory-of-mind,Behind the backpack shelf,Behind the backpack shelf,,,,"behind
",
570,ToM-scene-8-instruct4,theory-of-mind,"Let’s see what she does. Oh look, here is Allie reaching for this pencil up on top of the shelf. And now Mike sees Allie reaching for that pencil... the pencil that is Mike's!","Let’s see what she does. Oh look, here is Allie reaching for this pencil up on top of the shelf. And now Mike sees Allie reaching for that pencil... the pencil that is Mike's!",,,,"ToM-scene-8-instruct4
",
571,ToM-scene-8-q2-emotion_reasoning,theory-of-mind,How do you think Mike feels about Allie reaching for that pencil?,How do you think Mike feels about Allie reaching for that pencil?,,,,"ToM-scene-8-q2-emotion_reasoning
",
572,ToM-scene-8-q3-emotion_reasoning,theory-of-mind,How do you think Mike would feel if he had not seen Allie reaching for the pencil?,How do you think Mike would feel if he had not seen Allie reaching for the pencil?,,,,"ToM-scene-8-q3-emotion_reasoning
",
573,ToM-scene-8-q4-false_belief,theory-of-mind,Is Allie being mean and naughty for taking Mike’s pencil?,Is Allie being mean and naughty for taking Mike’s pencil?,,,,"ToM-scene-8-q4-false_belief
",
574,ToM-scene-8-q5-false_belief,theory-of-mind,Should Allie get in trouble with the teacher for taking Mike’s pencil?,Should Allie get in trouble with the teacher for taking Mike’s pencil?,,,,"ToM-scene-8-q5-false_belief
",
575,ToM-scene-8-q6-reality_check,theory-of-mind,Can you help Mike find his pencil? Is it on top of the shelf or behind the backpack shelf?,Can you help Mike find his pencil? Is it on top of the shelf or behind the shelf?,,,,"ToM-scene-8-q6-reality_check
",
576,ToM-scene-8-q7-reality_check,theory-of-mind,Can you help Allie find her pencil? Is it on top of the shelf or behind the backpack shelf?,Can you help Allie find her pencil? Is it on top of the shelf or behind the shelf?,,,,"ToM-scene-8-q7-reality_check
",
577,ToM-scene-9-instruct1,theory-of-mind,"This is Mark. Mark is playing a really silly game today and not saying any words all day long. Instead, Mark is drawing pictures. Mark is at the library, deciding which book he would like to read. Mom shows Mark two books, a book about cups and a book about hills.","This is Mark. Mark is playing a really silly game today and not saying any words all day long. Instead, Mark is drawing pictures. Mark is at the library, deciding which book he would like to read. Mom shows Mark two books, a book about cups and a book about hills.",,,,"ToM-scene-9-instruct1
",
578,ToM-scene-9-instruct2,theory-of-mind,"Mark draws a picture of a hill, to tell Mom that he wants to read the book about hills. But when Mark gives Mom the picture, she holds it upside-down, so that it looks like a cup!","Mark draws a picture of a hill, to tell Mom that he wants to read the book about hills. But when Mark gives Mom the picture, she holds it upside-down, so that it looks like a cup!",,,,"ToM-scene-9-instruct2
",
579,ToM-scene-9-q1-reality_check,theory-of-mind,What did Mark mean to draw?,What did Mark mean to draw?,,,,"ToM-scene-9-q1-reality_check
",
580,hill,theory-of-mind,A hill,A hill,,,,"hill
",
581,cup,theory-of-mind,A cup,A cup,,,,"cup
",
582,ToM-scene-9-q2-false_belief,theory-of-mind,"When Mom sees the picture, what book will she give Mark? ","When Mom sees the picture, what book will she give Mark? ",,,,"ToM-scene-9-q2-false_belief
",
583,ToM-scene-9-q3-reality_check,theory-of-mind,What book does Mark really want? ,What book does Mark really want? ,,,,"ToM-scene-9-q3-reality_check
",
584,hillsbook,theory-of-mind,The book about hills,The book about hills,,,,"hillsbook
",
585,cupbook,theory-of-mind,The book about cups,The book about cups,,,,"cupbook
",
586,ToM-scene-9-q4-emotion_reasoning,theory-of-mind,"Look, Mom realized her mistake and gave Mark the book he really wanted! How do you think Mark feels about getting the book he wanted?","Look, Mom realized her mistake and gave Mark the book he really wanted! How do you think Mark feels about getting the book he wanted?",,,,"ToM-scene-9-q4-emotion_reasoning
",
587,ToM-scene-10-instruct1,theory-of-mind,Teacher Sarah tells all of the kids to take one storybook from the bag that she brought. There is one storybook for every kid.,Teacher Sarah tells all of the kids to take one storybook from the bag that she brought. There is one storybook for every kid.,,,,"ToM-scene-10-instruct1
",
588,ToM-scene-10-instruct2,theory-of-mind,"Now there are two storybooks left, and Brian and Megan are the last two kids without storybooks. But when Brian goes to get his storybook, he decides to take both storybooks, even though he knows that Megan doesn’t have a storybook yet, and that everyone is only supposed to have one. Brian hides the extra storybook in his desk.","Now there are two storybooks left, and Brian and Megan are the last two kids without storybooks. But when Brian goes to get his storybook, he decides to take both storybooks, even though he knows that Megan doesn’t have a storybook yet, and that everyone is only supposed to have one. Brian hides the extra storybook in his desk.",,,,"ToM-scene-10-instruct2
",
589,ToM-scene-10-q1-emotion_reasoning,theory-of-mind,How does Megan feel about being the only child without a storybook?,How does Megan feel about being the only child without a storybook?,,,,"ToM-scene-10-q1-emotion_reasoning
",
590,ToM-scene-10-q2-emotion_reasoning,theory-of-mind,How would Megan feel if she received a book?,How would Megan feel if she received a book?,,,,"ToM-scene-10-q2-emotion_reasoning
",
591,ToM-scene-10-instruct3,theory-of-mind,"Teacher Sarah asks Brian, “Is there a storybook leftover, so Megan can have one?” Brian tells Teacher Sarah, “No, there is no storybook left. They are all being used right now.”","Teacher Sarah asks Brian, “Is there a storybook leftover, so Megan can have one?” and Brian tells Teacher Sarah, “No, there is no storybook left. They are all being used right now.”",,,,"ToM-scene-10-instruct3
",
592,ToM-scene-10-q3-reality_check,theory-of-mind,Is Brian lying?,Is Brian lying?,,,,"ToM-scene-10-q3-reality_check
",
593,ToM-scene-10-q4-reality_check,theory-of-mind,"Is there still a storybook left, that isn’t being used right now?","Is there still a storybook left, that isn’t being used right now?",,,,"ToM-scene-10-q4-reality_check
",
594,ToM-scene-10-instruct4,theory-of-mind,"Megan is sad that she doesn’t have a storybook, and asks Teacher Sarah, ""is there an extra storybook for me?"" Teacher Sarah says, “I’m so sorry Megan, but there are no storybooks left, they are all being used right now.”","Megan is sad that she doesn’t have a storybook, and asks Teacher Sarah, ""is there an extra storybook for me?"" Teacher Sarah says, “I’m so sorry Megan, but there are no storybooks left, they are all being used right now.”",,,,"ToM-scene-10-instruct4
",
595,ToM-scene-10-q5-false_belief,theory-of-mind,Is Teacher Sarah lying?,Is Teacher Sarah lying?,,,,"ToM-scene-10-q5-false_belief
",
596,ToM-scene-10-q6-reality_check,theory-of-mind,"Is there still a storybook left, that isn’t being used right now?","Is there still a storybook left, that isn’t being used right now?",,,,"ToM-scene-10-q6-reality_check
",
597,ToM-scene-11-instruct1,theory-of-mind,"This is Josh. Earlier today, Josh was tidying his room. Josh put his big basketball on his desk, his medium-sized soccer ball on his table, and his small baseball down on the bottom shelf.","This is Josh. Earlier today, Josh was tidying his room. Josh put his big basketball on his desk, his medium-sized soccer ball on his table, and his small baseball down on the bottom shelf.",,,,"ToM-scene-11-instruct1
",
598,ToM-scene-11-instruct2,theory-of-mind,"Josh’s mom just walked in and Josh asks his mom to get one of the toys. Josh tells his mom, “I want the small ball!”","Josh’s mom just walked in and Josh asks his mom to get one of the toys. And Josh tells his mom, “I want the small ball!”",,,,"ToM-scene-11-instruct2
",
599,ToM-scene-11-q1-reference,theory-of-mind,Which ball will mom get for Josh?,Which ball will mom get for Josh?,,,,"ToM-scene-11-q1-reference
",
600,ToM-scene-11-q2-reality_check,theory-of-mind,Which ball does Josh want?,Which ball does Josh want?,,,,"ToM-scene-11-q2-reality_check
",
601,baseball,theory-of-mind,The small baseball,The baseball,,,,"baseball
",
602,soccerball,theory-of-mind,The medium sized soccer ball,The soccer ball,,,,"soccerball
",
603,basketball,theory-of-mind,A basketball,A basketball,,,,"basketball
",
604,ToM-scene-11-q3-emotion_reasoning,theory-of-mind,Josh wanted the baseball but mom gave him the soccer ball! How do you think Josh feels about receiving the wrong toy?,Josh wanted the baseball but mom gave him the soccer ball! How do you think Josh feels about receiving the wrong toy?,,,,"ToM-scene-11-q3-emotion_reasoning
",
605,ToM-scene-11-q4-emotion_reasoning,theory-of-mind,How do you think Josh would feel if he had received the correct toy?,How do you think Josh would feel if he had received the correct toy?,,,,"ToM-scene-11-q4-emotion_reasoning
",
606,ToM-scene-12-instruct1,theory-of-mind,"This morning, Dad asked Emma what toy she would like to take to school, and Emma told him that she would like to play with her yellow ball at recess.","This morning, Dad asked Emma what toy she would like to take to school, and Emma told him that she would like to play with her green ball at recess.",,,,"ToM-scene-12-instruct1
",
607,ToM-scene-12-instruct2,theory-of-mind,"Then Emma went to her room to get ready for school. While she was getting ready, she changed her mind, so she yelled to her dad, “Actually, may I please have my red ball instead?” and kept getting ready for school. But Dad did not hear Emma ask for her red ball.","Then Emma went to her room to get ready for school. While she was getting ready, she changed her mind, so she yelled to her dad, “Actually, may I please have my red ball instead?” and kept getting ready for school. But Dad did not hear Emma ask for her red ball.",,,,"ToM-scene-12-instruct2
",
608,ToM-scene-12-q1-false_belief,theory-of-mind,Which toy does Dad think Emma wants to bring to school?,Which toy does Dad think Emma wants to bring to school?,,,,"ToM-scene-12-q1-false_belief
",
609,ToM-scene-12-instruct3,theory-of-mind,"Dad didn’t hear Emma say she wants her red ball. So dad thinks Emma wants her yellow ball. Dad goes to pack Emma’s bag, but can’t find her yellow ball in the toy box! But dad finds a blue ball in the toy box, so he packs the blue ball for Emma instead.","Dad didn’t hear Emma say she wants her red ball. So dad thinks Emma wants her green ball. Dad goes to pack Emma’s bag, but can’t find her green ball in the toy box! But dad finds a purple ball in the toy box, so he packs the purple ball for Emma instead.",,,,"ToM-scene-12-instruct3
",
610,ToM-scene-12-q2-false_belief,theory-of-mind,Does Emma know that Dad packed the blue ball?,Does Emma know that Dad packed the purple ball?,,,,"ToM-scene-12-q2-false_belief
",
611,ToM-scene-12-q3-false_belief,theory-of-mind,Which ball does Emma think Dad packed?,Which ball does Emma think Dad packed?,,,,"ToM-scene-12-q3-false_belief
",
612,greenball,theory-of-mind,The green ball,The green ball,,,,"greenball
",
613,redball,theory-of-mind,The red ball,The red ball,,,,"redball
",
614,purpleball,theory-of-mind,The purple ball,The purple ball,,,,"purpleball
",
615,ToM-scene-12-instruct4,theory-of-mind,"On the way to school, Dad tells Emma, “I’m so sorry, I couldn’t pack the toy that you wanted because I couldn’t find it”.","On the way to school, Dad tells Emma, “I’m so sorry, I couldn’t pack the toy that you wanted because I couldn’t find it”.",,,,"ToM-scene-12-instruct4
",
616,ToM-scene-12-q4-reality_check,theory-of-mind,What toy does Emma want?,What toy does Emma want?,,,,"ToM-scene-12-q4-reality_check
",
617,ToM-scene-12-q5-reality_check,theory-of-mind,What toy did Dad pack for Emma?,What toy did Dad pack for Emma?,,,,"ToM-scene-12-q5-reality_check
",
618,ToM-scene-12-instruct5,theory-of-mind,Emma is very happy to play with her ball.,Emma is very happy to play with her ball.,,,,"ToM-scene-12-instruct5
",
619,ToM-scene13-instruct1,theory-of-mind,"Here is Gabriel. This afternoon at school, Gabriel put his pencil in his pencil box.","Here is Gabriel. This afternoon at school, Gabriel put his pencil in his pencil box.",,,,"ToM-scene13-instruct1
",
620,ToM-scene13-instruct2,theory-of-mind,"But while Gabriel was outside, someone used his pencil! After using Gabriel’s pencil, the person put the pencil in a basket.","But while Gabriel was outside, someone used his pencil! After using Gabriel’s pencil, the person put the pencil in a basket.",,,,"ToM-scene13-instruct2
",
621,ToM-scene13-instruct3,theory-of-mind,"So now it’s time for class, and Gabriel wants his pencil.","So now it’s time for class, and Gabriel wants his pencil.",,,,"ToM-scene13-instruct3
",
622,ToM-scene13-q1-false_belief,theory-of-mind,Where will Gabriel look for his pencil?,Where will Gabriel look for his pencil?,,,,"ToM-scene13-q1-false_belief
",
623,box,theory-of-mind,In the box,In the box,,,,"box
",
624,basket,theory-of-mind,In the basket,In the basket,,,,"basket
",
625,ToM-scene13-q2-reality_check,theory-of-mind,And where is his pencil really?,And where is his pencil really?,,,,"ToM-scene13-q2-reality_check
",
626,ToM-scene14-instruct1,theory-of-mind,"This afternoon when he came home, Bobby put his soccer ball on the table.","This afternoon when he came home, Bobby put his soccer ball on the table.",,,,"ToM-scene14-instruct1
",
627,ToM-scene14-instruct2,theory-of-mind,"And then he went outside to play, see? Here’s Bobby playing outside. And while he was outside playing, Bobby’s soccer ball fell off the table and onto the floor.","And then he went outside to play, see? Here’s Bobby playing outside. And while he was outside playing, Bobby’s soccer ball fell off the table and onto the floor.",,,,"ToM-scene14-instruct2
",
628,ToM-scene14-instruct3,theory-of-mind,"Then Bobby’s sister Anna comes in. Anna also has a soccer ball! Anna puts her soccer ball on the table. Bobby is still outside playing, so he didn’t see what Anna was doing.","Then Bobby’s sister Anna comes in. Anna also has a soccer ball! Anna puts her soccer ball on the table. Bobby is still outside playing, so he didn’t see what Anna was doing.",,,,"ToM-scene14-instruct3
",
629,ToM-scene14-q1-false_belief,theory-of-mind,"Now, when Bobby comes in from outside, where will he look first for his soccer ball?","Now, when Bobby comes in from outside, where will he look first for his soccer ball?",,,,"ToM-scene14-q1-false_belief
",
630,table,theory-of-mind,On the table,On the table,,,,"table
",
631,floor,theory-of-mind,On the floor,On the floor,,,,"floor
",
632,ToM-scene-14-instruct4,theory-of-mind,"Let’s see what he does. Oh look, here is Bobby reaching for the soccer ball on the table. And now Anna sees Bobby reaching for that soccer ball... the soccer ball that is Anna's!","Let’s see what he does. Oh look, here is Bobby reaching for the soccer ball on the table. And now Anna sees Bobby reaching for that soccer ball... the soccer ball that is Anna's!",,,,"ToM-scene-14-instruct4
",
633,ToM-scene-14-q2-emotion_reasoning,theory-of-mind,How do you think Anna feels about Bobby reaching for that soccer ball?,How do you think Anna feels about Bobby reaching for that soccer ball?,,,,"ToM-scene-14-q2-emotion_reasoning
",
634,ToM-scene-14-q3-emotion_reasoning,theory-of-mind,How do you think Anna would feel if she had not seen Bobby reaching for the soccer ball?,How do you think Anna would feel if she had not seen Bobby reaching for the soccer ball?,,,,"ToM-scene-14-q3-emotion_reasoning
",
635,ToM-scene-14-q4-false_belief,theory-of-mind,Is Bobby being mean and naughty for taking Anna’s soccer ball?,Is Bobby being mean and naughty for taking Anna’s soccer ball?,,,,"ToM-scene-14-q4-false_belief
",
636,ToM-scene-14-q5-false_belief,theory-of-mind,Should Bobby get in trouble with their mom for taking Anna’s soccer ball?,Should Bobby get in trouble with their mom for taking Anna’s soccer ball?,,,,"ToM-scene-14-q5-false_belief
",
637,ToM-scene-14-q6-reality_check,theory-of-mind,Can you help Anna find her soccer ball? Is it on the table or on the floor?,Can you help Anna find her soccer ball? Is it on the table or on the floor?,,,,"ToM-scene-14-q6-reality_check
",
638,ToM-scene-14-q7-reality_check,theory-of-mind,Can you help Bobby find his soccer ball? Is it on the table or on the floor?,Can you help Bobby find his soccer ball? Is it on the table or on the floor?,,,,"ToM-scene-14-q7-reality_check
",
639,ToM-scene-15-instruct1,theory-of-mind,"Alex, Beth, and Johnny are playing a game at the park. Here's how the game goes: One kid hides, but draws a clue in the sandbox so the other kids can find them. ","Alex, Beth, and Johnny are playing a game at the park. Here's how the game goes: One kid hides, but draws a clue in the sandbox so the other kids can find them. ",,,,"ToM-scene-15-instruct1
",
640,ToM-scene-15-instruct2,theory-of-mind,"Johnny decides to hide behind the flower bush. He draws a clue in the sand. Johnny means to draw the flower bush, but the drawing looks like a rock instead! Then Johnny goes to hide behind the flower bush.","Johnny decides to hide behind the flower bush. He draws a clue in the sand. Johnny means to draw the flower bush, but the drawing looks like a rock instead! Then Johnny goes to hide behind the flower bush.",,,,"ToM-scene-15-instruct2
",
641,ToM-scene-15-q1-reality_check,theory-of-mind,What did Johnny mean to draw?,What did Johnny mean to draw?,,,,"ToM-scene-15-q1-reality_check
",
642,flowerbush,theory-of-mind,A flower bush,A flower bush,,,,"flowerbush
",
643,rocks,theory-of-mind,A rock,A rock,,,,"rocks
",
644,ToM-scene-15-q2-false_belief,theory-of-mind,"When Alex and Beth see this clue, where will they look first for Johnny? Behind the flower bush or behind the rock?","When Alex and Beth see this clue, where will they look first for Johnny? Behind the flower bush or behind the rock?",,,,"ToM-scene-15-q2-false_belief
",
645,ToM-scene-15-q3-reality_check,theory-of-mind,Can you help them find where Johnny really is?,Can you help them find where Johnny really is?,,,,"ToM-scene-15-q3-reality_check
",
646,behind-flowerbush,theory-of-mind,Behind the flower bush,Behind the flower bush,,,,"behind-flowerbush
",
647,behind-rock,theory-of-mind,Behind the rock,Behind the rock,,,,"behind-rock
",
648,ToM-scene-15-q4-emotion_reasoning,theory-of-mind,"Look, Alex and Beth found Johnny, and won the game! How do you think Alex and Beth feel about winning the game?","Look, Alex and Beth found Johnny, and won the game! How do you think Alex and Beth feel about winning the game?",,,,"ToM-scene-15-q4-emotion_reasoning
",
649,ToM-scene-16-instruct1,theory-of-mind,Dad tells James and Sophie to get ready for school. Dad tells them to put on their shoes.,Dad tells James and Sophie to get ready for school. Dad tells them to put on their shoes.,,,,"ToM-scene-16-instruct1
",
650,ToM-scene-16-instruct2,theory-of-mind,Sophie can’t find one of her shoes! She’s looking everywhere but she can't find it.,Sophie can’t find one of her shoes! She’s looking everywhere but she can't find it.,,,,"ToM-scene-16-instruct2
",
651,ToM-scene-16-q1-emotion_reasoning,theory-of-mind,How does Sophie feel about losing her shoe? ,How does Sophie feel about losing her shoe? ,,,,"ToM-scene-16-q1-emotion_reasoning
",
652,ToM-scene-16-q2-emotion_reasoning,theory-of-mind,How would Sophie feel if she found her shoe?,How would Sophie feel if she found her shoe?,,,,"ToM-scene-16-q2-emotion_reasoning
",
653,ToM-scene-16-instruct3,theory-of-mind,"Sophie can't find her shoe because earlier in the day, when no one was looking, James played a trick on Sophie and hid her shoe in the toy box.","Sophie can't find her shoe because earlier in the day, when no one was looking, James played a trick on Sophie and hid her shoe in the toy box.",,,,"ToM-scene-16-instruct3
",
654,ToM-scene-16-instruct4,theory-of-mind,"So Sophie looks everywhere and she can’t find her shoe. Dad gets mad at Sophie, because she lost her shoe and now they are late for school.","So Sophie looks everywhere and she can’t find her shoe. Dad gets mad at Sophie, because she lost her shoe and now they are late for school.",,,,"ToM-scene-16-instruct4
",
655,ToM-scene-16-q3-false_belief,theory-of-mind,Is it fair that Dad is mad at Sophie for losing her shoe?,Is it fair that Dad is mad at Sophie for losing her shoe?,,,,"ToM-scene-16-q3-false_belief
",
656,ToM-scene-16-q4-reference,theory-of-mind,Is Dad mad at James?,Is Dad mad at James?,,,,"ToM-scene-16-q4-reference
",
657,ToM-scene-16-q5-reference,theory-of-mind,Is Sophie mad at James?,Is Sophie mad at James?,,,,"ToM-scene-16-q5-reference
",
658,ToM-scene-16-instruct5,theory-of-mind,"When James sees that Dad is mad at Sophie, he goes to the toy box and gets the shoe, and gives it back to Sophie.","When James sees that Dad is mad at Sophie, he goes to the toy box and gets the shoe, and gives it back to Sophie.",,,,"ToM-scene-16-instruct5
",
659,ToM-scene-16-q6-reference,theory-of-mind,Is Dad mad at Sophie now?,Is Dad mad at Sophie now?,,,,"ToM-scene-16-q6-reference
",
660,ToM-scene-16-q7-reference,theory-of-mind,Is Dad mad at James now?,Is Dad mad at James now?,,,,"ToM-scene-16-q7-reference
",
661,ToM-scene-16-q8-reference,theory-of-mind,Is Sophie mad at James now?,Is Sophie mad at James now?,,,,"ToM-scene-16-q8-reference
",
662,ToM-scene-16-instruct6,theory-of-mind,"James tells Sophie that he’s very sorry, and Sophie and Dad forgive James. They all hug.","James tells Sophie that he’s very sorry, and Sophie and Dad forgive James. They all hug.",,,,"ToM-scene-16-instruct6
",
663,ToM-scene-17-instruct1,theory-of-mind,"This is Mika. Mika’s mom owns a bookshop, and sometimes Mika helps out. Earlier today, Mika was organizing books on tables and shelves. Mika put a very large stack of blue books on the desk, a medium-sized stack of red books on the table, and a small stack of yellow books on the shelf.","This is Mika. Mika’s mom owns a bookshop, and sometimes Mika helps out. Earlier today, Mika was organizing books on tables and shelves. Mika put a very large stack of blue books on the desk, a medium-sized stack of red books on the table, and a small stack of yellow books on the shelf.",,,,"ToM-scene-17-instruct1
",
664,ToM-scene-17-instruct2,theory-of-mind,"Mika’s mom just walked in. Mom asks Mika for one of the books. Mika remembers where the book is, and tells mom, “The book is in the small stack!”","Mika’s mom just walked in. Mom asks Mika for one of the books. Mika remembers where the book is, and tells mom, “The book is in the small stack!”",,,,"ToM-scene-17-instruct2
",
665,ToM-scene-17-q1-reference,theory-of-mind,Which stack of books will mom look in?,Which stack of books will mom look in?,,,,"ToM-scene-17-q1-reference
",
666,ToM-scene-17-q2-reality_check,theory-of-mind,Which stack of books was Mika talking about?,Which stack of books was Mika talking about?,,,,"ToM-scene-17-q2-reality_check
",
667,bluestack,theory-of-mind,The large blue stack,The blue stack,,,,"bluestack
",
668,redstack,theory-of-mind,The medium sized red stack,The red stack,,,,"redstack
",
669,yellowstack,theory-of-mind,The small yellow stack,The yellow stack,,,,"yellowstack
",
670,ToM-scene-17-q3-emotion_reasoning,theory-of-mind,Mom looks in the wrong stack of books and can’t find the book that she wanted. How do you think Mom feels about not finding the book she wanted?,Mom looks in the wrong stack of books and can’t find the book that she wanted. How do you think Mom feels about not finding the book she wanted?,,,,"ToM-scene-17-q3-emotion_reasoning
",
671,ToM-scene-17-q4-emotion_reasoning,theory-of-mind,How do you think Mom would feel if she could find the book she wanted?,How do you think Mom would feel if she could find the book she wanted?,,,,"ToM-scene-17-q4-emotion_reasoning
",
672,ToM-scene-18-instruct1,theory-of-mind,"George and Kat are playing together. They look outside and see a new toy shop across the street. Kat decides to go buy some new toys at the toy shop. Kat asks George what toy he would like to have, and George says he would like a new basketball.","George and Kat are playing together. They look outside and see a new toy shop across the street. Kat decides to go buy some new toys at the toy shop. Kat asks George what toy he would like to have, and George says he would like a new basketball.",,,,"ToM-scene-18-instruct1
",
673,ToM-scene-18-instruct2,theory-of-mind,"While Kat is walking to the toy shop, George changes his mind and yells to Kat, “Actually, can I please have some crayons?” But Kat did not hear George ask for crayons.","While Kat is walking to the toy shop, George changes his mind and yells to Kat, “Actually, can I please have some crayons?” But Kat did not hear George ask for crayons.",,,,"ToM-scene-18-instruct2
",
674,ToM-scene-18-q1-false_belief,theory-of-mind,Which toy does Kat think George wants from the toy shop?,Which toy does Kat think George wants from the toy shop?,,,,"ToM-scene-18-q1-false_belief
",
675,ToM-scene-18-instruct3,theory-of-mind,"Kat didn’t hear George say that he wanted crayons. So Kat thinks George wants a basketball. Kat goes to the toy shop, but then the shop owner says that they don’t have any basketballs! But they do have storybooks, so Kat buys a storybook for George instead.","Kat didn’t hear George say that he wanted crayons. So Kat thinks George wants a basketball. Kat goes to the toy shop, but then the shop owner says that they don’t have any basketballs! But they do have storybooks, so Kat buys a storybook for George instead.",,,,"ToM-scene-18-instruct3
",
676,ToM-scene-18-q2-false_belief,theory-of-mind,Does George know that Kat bought a storybook?,Does George know that Kat bought a storybook?,,,,"ToM-scene-18-q2-false_belief
",
677,ToM-scene-18-q3-false_belief,theory-of-mind,What does George think Kat bought at the toy shop?,What does George think Kat bought at the toy shop?,,,,"ToM-scene-18-q3-false_belief
",
678,basketball,theory-of-mind,A basketball,A basketball,,,,"basketball
",
679,storybook,theory-of-mind,A storybook,A storybook,,,,"storybook
",
680,crayons,theory-of-mind,Crayons,Crayons,,,,"crayons
",
681,ToM-scene-18-instruct4,theory-of-mind,"Kat comes back and tells George, “I’m so sorry, I couldn’t buy you a basketball because the store didn’t have any.”","Kat comes back and tells George, “I’m so sorry, I couldn’t buy you a basketball because the store didn’t have any.”",,,,"ToM-scene-18-instruct4
",
682,ToM-scene-18-q4-reality_check,theory-of-mind,What toy does George want?,What toy does George want?,,,,"ToM-scene-18-q4-reality_check
",
683,ToM-scene-18-q5-reality_check,theory-of-mind,What toy did Kat buy for George?,What toy did Kat buy for George?,,,,"ToM-scene-18-q5-reality_check
",
684,ToM-scene-18-instruct5,theory-of-mind,George is very happy to play with his new storybook.,George is very happy to play with his new storybook.,,,,"ToM-scene-18-instruct5
",
685,inferenceInstructions2,roar-inference,Welcome to ROAR - Inference,Welcome to ROAR - Inference,,,,"inferenceInstructions2
",
686,inferenceInstructions,roar-inference,Read each story carefully. Think about what happened in the story and what you know. Choose the best answer for each question.,Read each story carefully. Think about what happened in the story and what you know. Choose the best answer for each question.,,,,"inferenceInstructions
",<|MERGE_RESOLUTION|>--- conflicted
+++ resolved
@@ -50,11 +50,7 @@
 ",
 21,general-exit,general,Exit,Salir,,,,"general-exit
 Final es-co & de translation review complete",
-<<<<<<< HEAD
-22,task-completion,general,You've completed this game. Thank you!,Has terminado este juego. ¡Gracias!,,,,"task-completion
-=======
 22,task-completion,general,You've completed this game. Thank you!,Has completado el juego. ¡Gracias!,,,,"task-completion
->>>>>>> 82cb9b11
 Final es-co & de translation review complete",
 23,matrix-reasoning-instruct1,matrix-reasoning,"We’re going to show you a puzzle, and your job is to pick the best piece to complete the puzzle. Let's get started!",Vamos a mostrarte un rompecabezas. Tu tarea es elegir la mejor pieza para completarlo. ¡Empecemos!,,,,"matrix-reasoning-instruct1
 Es-co complete, de still needs review.",
@@ -78,13 +74,9 @@
 Final es-co & de translation review complete",
 33,math-instructions1,math,"In this game, you will do some math problems. Some will be like the ones you do in school and some will be a little different than what you do in school. 
 
-<<<<<<< HEAD
-Some questions might be easy for you and some might be hard. That is okay! Please try your best and take your time. Most of the questions will have four choices. You choose the one you think is right. Let’s get started!","En este juego, harás algunos problemas de matemáticas. Algunos serán como los que haces en la escuela y otros serán un poco diferentes de los que haces en la escuela. Algunas preguntas te resultarán fáciles y otras difíciles. ¡No pasa nada! Esfuérzate al máximo y tómate tu tiempo. La mayoría de las preguntas tienen cuatro opciones. Eliges la que consideres correcta. ¡Empecemos!",,,,"math-instructions1
-=======
 Some questions might be easy for you and some might be hard. That is okay! Please try your best and take your time. Most of the questions will have four choices. You choose the one you think is right. Let’s get started!","En este juego, harás algunos problemas de matemáticas. Algunos serán como los que haces en la escuela y otros serán un poco diferentes de los que haces en la escuela. 
 
 Algunas preguntas te resultarán fáciles y otras difíciles. ¡No pasa nada! Esfuérzate al máximo y tómate tu tiempo. La mayoría de las preguntas tienen cuatro opciones. Elige la que consideres correcta. ¡Empecemos!",,,,"math-instructions1
->>>>>>> 82cb9b11
 Es-co complete, de still needs review.",
 34,number-comparison-prompt1,math,Which number is larger?,¿Cuál número es mayor?,,,,"number-comparison-prompt1
 Es-co complete, de still needs review.",
@@ -112,11 +104,7 @@
 Es-co complete, de still needs review.",
 46,number-line-prompt1,math,Choose the number that is marked on the number line.,Esocoge el número que está marcado en la recta numérica.,,,,"number-line-prompt1
 Es-co complete, de still needs review.",
-<<<<<<< HEAD
-47,number-line-slider-prompt1,math,Move the slider to mark the number.,Pon la barra roja sobre la linea recta en el lugar del número indicado.,,,,"number-line-slider-prompt1
-=======
 47,number-line-slider-prompt1,math,Move the slider to mark the number.,Ubica el marcador sobre la recta numérica para marcar el lugar del número.,,,,"number-line-slider-prompt1
->>>>>>> 82cb9b11
 Es-co complete, de still needs review.",
 48,number-identification-1,math,Choose the number 1.,Escoge el número 1.,,,,"number-identification-1
 Es-co complete, de still needs review.",
