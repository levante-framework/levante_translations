<!DOCTYPE html>
<html lang="en">
<head>
    <meta charset="UTF-8">
    <meta name="viewport" content="width=device-width, initial-scale=1.0">
    <title>Levante Translation & Audio Dashboard</title>
    <meta http-equiv="Cache-Control" content="no-cache, no-store, must-revalidate">
    <meta http-equiv="Pragma" content="no-cache">
    <meta http-equiv="Expires" content="0">
    <link rel="icon" type="image/svg+xml" href="./favicon.svg">
    <link rel="icon" type="image/png" sizes="32x32" href="./favicon-32x32.png">
    <link rel="icon" type="image/png" sizes="16x16" href="./favicon-16x16.png">
    <link rel="apple-touch-icon" sizes="192x192" href="./favicon-192x192.png">
    <link rel="stylesheet" href="https://cdnjs.cloudflare.com/ajax/libs/font-awesome/6.0.0/css/all.min.css">
    <link rel="stylesheet" href="./styles.css">
    <!-- Firebase SDK -->
    <script src="https://www.gstatic.com/firebasejs/10.7.1/firebase-app-compat.js"></script>
    <script src="https://www.gstatic.com/firebasejs/10.7.1/firebase-auth-compat.js"></script>
    <script src="https://www.gstatic.com/firebasejs/10.7.1/firebase-firestore-compat.js"></script>
</head>
<body>
    <!-- Authentication Modal -->
    <div class="auth-container" id="authContainer">
        <div class="auth-modal">
            <div class="auth-header">
                <h2><i class="fas fa-shield-alt"></i> Superadmin Access Required</h2>
                <p>Please sign in with your Levante superadmin account</p>
            </div>
            <form class="auth-form" id="authForm">
                <input type="email" id="emailInput" class="auth-input" placeholder="Email" required>
                <input type="password" id="passwordInput" class="auth-input" placeholder="Password" required>
                <button type="submit" class="auth-button" id="loginBtn">
                    <i class="fas fa-sign-in-alt"></i> Sign In
                </button>
                
                <div class="auth-divider">
                    <span>OR</span>
                </div>
                
                <div class="sso-buttons">
                    <button type="button" class="auth-button sso-button google" id="googleLoginBtn">
                        <i class="fab fa-google"></i> Sign in with Google
                    </button>
                    <button type="button" class="auth-button sso-button microsoft" id="microsoftLoginBtn">
                        <i class="fab fa-microsoft"></i> Sign in with Microsoft
                    </button>
                </div>
                
                <div id="authError" class="auth-error" style="display: none;"></div>
                <div id="authSuccess" class="auth-success" style="display: none;"></div>
                <div id="authLoading" class="loading">Authenticating...</div>
            </form>
        </div>
    </div>

    <div class="dashboard-container" style="display: none;">
        <div class="header">
            <h1><i class="fas fa-language"></i> <i class="fas fa-microphone"></i> Levante Translation & Audio Dashboard</h1>
            <!-- Cache bust: v2.1 -->
            <div class="user-info" id="userInfo" style="display: none;">
                <span class="user-name" id="userName"></span>
                <button class="logout-btn" id="logoutBtn">
                    <i class="fas fa-sign-out-alt"></i> Logout
                </button>
            </div>
            <div class="header-actions-left">
                <div class="dropdown tools-dropdown" tabindex="0">
                    <button class="btn btn-secondary dropdown-toggle" title="Tools and reports">
                        <i class="fas fa-tools"></i> Tools
                    </button>
                    <div class="dropdown-menu">
                        <a href="#" onclick="openAudioCoverage(); return false;">
                            <i class="fas fa-table"></i> Audio Coverage Report
                        </a>
                        <a href="#" onclick="openPreflightReport(); return false;">
                            <i class="fas fa-clipboard-list"></i> Assets Preflight Readiness Report
                        </a>
<<<<<<< HEAD
                        <a href="#" onclick="openTaskTemplate(); return false;">
                            <i class="fas fa-plus-circle"></i> Add Task Template
                        </a>
=======
                        <!-- Bucket Info temporarily hidden until authorization is sorted out
>>>>>>> cd98f2bd
                        <a href="#" onclick="openBucketInfo(); return false;">
                            <i class="fas fa-database"></i> Bucket Info
                        </a>
                        -->
                    </div>
                </div>
            </div>
            <div class="header-actions">
                <div class="dropdown help-dropdown" tabindex="0">
                    <button class="btn btn-secondary dropdown-toggle" title="Help and documentation">
                        <i class="fas fa-question-circle"></i> Help
                    </button>
                    <div class="dropdown-menu">
                        <a href="#" onclick="openHelp('docs/README_WebDashboard.md'); return false;">
                            <i class="fas fa-book"></i> Web Dashboard README
                        </a>
                        <a href="#" onclick="openHelp('docs/README_ADD_LANGUAGE.md'); return false;">
                            <i class="fas fa-language"></i> Add Language Guide
                        </a>
                        <a href="#" onclick="openHelp('docs/README_VALIDATION.md'); return false;">
                            <i class="fas fa-clipboard-check"></i> Validation Guide
                        </a>
                        <a href="#" onclick="openSlides(); return false;">
                            <i class="fas fa-sitemap"></i> Translation Pipeline Architecture
                        </a>
                        <a href="#" onclick="openMermaidSlides(); return false;">
                            <i class="fas fa-project-diagram"></i> Pipeline Architecture (Interactive)
                        </a>
                    </div>
                </div>
            </div>
            <p>Multi-language Translation Validation and TTS audio generation</p>
        </div>
        <div class="main-content">
            <div class="controls-section">
                <div class="control-group">
                    <label><i class="fas fa-volume-up"></i> Voice Comparison Tools:</label>
                    <div class="voice-controls">
                        <div class="voice-control">
                            <label for="playhtVoice">PlayHT Voice</label>
                            <div style="display:flex; align-items:center; gap:8px;">
                                <select id="playhtVoice" class="voice-select">
                                    <option value="">Select PlayHT Voice...</option>
                                </select>
                                <button id="copyPlayhtVoice" class="btn btn-secondary" style="padding: 8px 12px; min-width: auto;" title="Copy selected voice name to clipboard">
                                    <i class="fas fa-copy"></i>
                                </button>
                            </div>
                        </div>
                        <div class="voice-control">
                            <label for="elevenlabsVoice">ElevenLabs Voice</label>
                            <div style="display:flex; align-items:center; gap:8px;">
                                <select id="elevenlabsVoice" class="voice-select">
                                    <option value="">Select ElevenLabs Voice...</option>
                                </select>
                                <button id="copyElevenlabsVoice" class="btn btn-secondary" style="padding: 8px 12px; min-width: auto;" title="Copy selected voice name to clipboard">
                                    <i class="fas fa-copy"></i>
                                </button>
                            </div>
                        </div>
                        <button id="refreshVoices" class="btn btn-info">
                            <i class="fas fa-sync-alt"></i> Refresh Voices
                        </button>
                        <button id="manageCredentials" class="btn btn-secondary" onclick="openCredentialsModal()" title="Manage API credentials for TTS services">
                            <i class="fas fa-key"></i> Credentials
                        </button>
                        <button id="editLanguageConfig" class="btn btn-warning btn-compact" onclick="openLanguageConfigModal()" title="Edit shared language configuration" data-version="v2.1">
                            <i class="fas fa-language"></i> Languages
                        </button>
                    </div>
                </div>
                
                <!-- Text Generation Section -->
                <div class="control-group">
                    <label><i class="fas fa-edit"></i> Text to Speech Generation:</label>
                    <div style="display: flex; gap: 15px; width: 100%; align-items: flex-start;">
                        <textarea id="textInput" placeholder="Enter text to convert to speech, or select an item from the table below..." 
                                  style="flex: 1; min-height: 100px; padding: 10px; border: 2px solid #e0e0e0; border-radius: 8px; font-family: inherit; font-size: 14px; resize: vertical;"></textarea>
                        <div style="display: flex; flex-direction: column; gap: 10px; min-width: 180px;">
                            <button id="generateAudio" class="btn btn-success">
                                <i class="fas fa-play"></i> Generate Audio
                            </button>
                            <button id="populateSelected" class="btn btn-primary">
                                <i class="fas fa-arrow-down"></i> Use Selected Item
                            </button>
                            <button id="clearText" class="btn btn-secondary">
                                <i class="fas fa-times"></i> Clear Text
                            </button>
                        </div>
                    </div>
                </div>
            </div>
            
            <!-- Translation Validation Panel -->
            <div class="validation-panel">
                <div class="validation-header" onclick="toggleValidationPanel()">
                    <span><i class="fas fa-check-circle"></i> Translation Validation</span>
                    <span class="collapse-icon">▲</span>
                </div>
                <div class="validation-content expanded" id="validationContent">
                    <!-- Validation Controls -->
                    <div class="validation-controls" style="margin-bottom: 20px; display: flex; flex-wrap: wrap; gap: 8px; align-items: center;">
                        <button id="validateSelected" class="btn validation-button btn-compact" onclick="validateSelected()">
                            <i class="fas fa-check-double"></i> Validate Selected
                        </button>
                        <button id="validateAll" class="btn validation-button btn-compact" onclick="validateAll()">
                            <i class="fas fa-check-circle"></i> Validate All
                        </button>
                        <button id="saveValidations" class="btn btn-success btn-compact" onclick="saveValidationsManually()" title="Save validation results to browser storage and shared team storage">
                            <i class="fas fa-save"></i> Save
                        </button>
                        <button id="loadValidations" class="btn btn-info btn-compact" onclick="loadValidationsFromShared()" title="Load latest validation results from shared team storage">
                            <i class="fas fa-cloud-download-alt"></i> Load
                        </button>
                        <button id="exportValidations" class="btn btn-secondary btn-compact" onclick="exportValidationsToJSONFile()" title="Download validation results as JSON file for backup">
                            <i class="fas fa-download"></i> Export
                        </button>
                        <button id="viewValidations" class="btn btn-info btn-compact" onclick="showValidationSummaryReport()" title="View summary of all validation results">
                            <i class="fas fa-chart-bar"></i> View
                        </button>
                        <button class="btn btn-warning btn-compact" onclick="clearCacheAndReload()" title="Clear localStorage cache and reload data">
                            <i class="fas fa-trash"></i> Clear Cache
                        </button>

                    </div>
                    
                    <!-- Validation Summary -->
                    <div id="validationSummary" style="border-top: 1px solid #e0e0e0; padding-top: 15px;">
                        <div style="display: flex; align-items: center; justify-content: space-between; flex-wrap: wrap; gap: 20px;">
                            <h4 style="margin: 0; color: #333; font-size: 1.1em;"><i class="fas fa-chart-bar"></i> Validation Summary</h4>
                            <div style="display: flex; gap: 20px; align-items: center; flex-wrap: wrap;">
                                <div style="display: flex; align-items: center; gap: 6px;">
                                    <span style="font-size: 18px; font-weight: bold; color: #28a745;" id="goodCount">0</span>
                                    <span style="color: #6c757d; font-size: 0.9em;">Good</span>
                                </div>
                                <div style="display: flex; align-items: center; gap: 6px;">
                                    <span style="font-size: 18px; font-weight: bold; color: #ffc107;" id="warningCount">0</span>
                                    <span style="color: #6c757d; font-size: 0.9em;">Warning</span>
                                </div>
                                <div style="display: flex; align-items: center; gap: 6px;">
                                    <span style="font-size: 18px; font-weight: bold; color: #dc3545;" id="errorCount">0</span>
                                    <span style="color: #6c757d; font-size: 0.9em;">Review</span>
                                </div>
                                <div style="display: flex; align-items: center; gap: 6px;">
                                    <span style="font-size: 18px; font-weight: bold; color: #6c757d;" id="pendingCount">0</span>
                                    <span style="color: #6c757d; font-size: 0.9em;">Pending</span>
                                </div>
                            </div>
                        </div>
                    </div>
                </div>
            </div>
            
            <div class="tabs">
                <div class="tab-buttons" id="tabButtons"></div>
            </div>
            <div id="tabContent"></div>
        </div>
        <div class="status-bar" id="statusBar">
            <i class="fas fa-circle status-icon loading"></i>
            <span>Loading dashboard...</span>
        </div>
    </div>
    
    <!-- Load Modals -->
    <div id="modals-container"></div>
    
    <!-- Scripts -->
    <script src="./config.js"></script>
    <script>
        async function openHelp(docPath) {
            const helpModal = document.getElementById('helpModal');
            const helpLoading = document.getElementById('helpLoading');
            const helpContent = document.getElementById('helpContent');
            helpContent.innerHTML = '';
            helpLoading.style.display = 'block';
            helpModal.style.display = 'block';

            try {
                const resp = await fetch(docPath);
                const md = await resp.text();
                helpContent.innerHTML = window.marked ? window.marked.parse(md) : md;
            } catch (e) {
                helpContent.innerHTML = '<p style="color:#dc3545;">Failed to load documentation.</p>';
            } finally {
                helpLoading.style.display = 'none';
            }
        }
        function closeHelpModal() { document.getElementById('helpModal').style.display = 'none'; }
        
        function showValidationResults(itemId, langCode, result, scoreEmoji, score, statusClass) {
            const modal = document.getElementById('validationResultsModal');
            
            // Update title and score
            document.getElementById('validationModalTitle').innerHTML = `<i class="fas fa-clipboard-check"></i> Validation Results - ${itemId}`;
            document.getElementById('validationScoreEmoji').textContent = scoreEmoji;
            document.getElementById('validationScoreText').textContent = `${score}% Similarity`;
            
            // Update status badge
            const statusBadge = document.getElementById('validationStatusBadge');
            statusBadge.className = `validation-status-badge ${statusClass === 'status-good' ? 'excellent' : statusClass === 'status-warning' ? 'warning' : 'poor'}`;
            statusBadge.textContent = statusClass === 'status-good' ? 'Excellent' : statusClass === 'status-warning' ? 'Good (Review)' : 'Poor Quality';
            
            // Update language info
            const languageNames = {
                'en': 'English',
                'es-CO': 'Spanish (Colombia)', 
                'es': 'Spanish',
                'de': 'German',
                'fr-CA': 'French (Canada)',
                'fr': 'French',
                'nl': 'Dutch'
            };
            document.getElementById('validationTargetLang').textContent = languageNames[langCode] || langCode;
            
            // Update text content
            document.getElementById('validationOriginalText').textContent = result.originalText;
            document.getElementById('validationTranslatedText').textContent = result.translatedText;
            document.getElementById('validationBackTranslation').textContent = result.backTranslation;
            document.getElementById('validationNotes').textContent = result.notes;
            
            // Update metadata
            document.getElementById('validationItemId').textContent = itemId;
            document.getElementById('validationLangCode').textContent = langCode;
            document.getElementById('validationTimestamp').textContent = new Date(result.timestamp).toLocaleString();
            
            modal.style.display = 'block';
        }
        
        function closeValidationResultsModal() { 
            document.getElementById('validationResultsModal').style.display = 'none'; 
        }
        
        function closeValidationSummaryModal() {
            document.getElementById('validationSummaryModal').style.display = 'none';
        }
        function openAudioCoverage() {
            window.open('./audio-coverage.html', '_blank');
        }
        function openPreflightReport() {
            window.open('./preflight-report.html', '_blank');
        }
        function openTaskTemplate() {
            window.open('./task-template.html', '_blank');
        }
        function openBucketInfo() {
            window.open('./bucket-info.html', '_blank');
        }
        function openSlides() {
            window.open('./levante-slides.html', '_blank');
        }
        function openMermaidSlides() {
            window.open('./levante-slides-with-mermaid.html', '_blank');
        }
        
        function showValidationSummaryReport() {
            const modal = document.getElementById('validationSummaryModal');
            const header = document.getElementById('validationSummaryHeader');
            const body = document.getElementById('validationSummaryBody');
            const results = window.dashboard?.validation_results || {};
            const languages = window.dashboard?.languages || {};
            
            // Build header chips per language
            header.innerHTML = '';
            const langCodes = Object.values(languages).map(cfg => cfg.lang_code);
            const uniqueLangs = Array.from(new Set(langCodes));
            uniqueLangs.forEach(code => {
                // Count statuses for this language across items
                let good = 0, warning = 0, error = 0, pending = 0;
                Object.keys(results).forEach(itemId => {
                    const r = results[itemId][code];
                    if (!r) { pending++; return; }
                    const score = Math.round((r.score || 0) * 100);
                    if (score >= 85) good++; else if (score >= 70) warning++; else error++;
                });
                const chip = document.createElement('div');
                chip.className = 'summary-chip';
                const total = good + warning + error + pending || 1;
                const goodPct = Math.round((good / total) * 100);
                const warnPct = Math.round((warning / total) * 100);
                const errPct = Math.round((error / total) * 100);
                const pendPct = 100 - goodPct - warnPct - errPct;
                chip.innerHTML = `
                    <div class="summary-line">
                        <span class="label">${code.toUpperCase()}</span>
                        <span class="value">✅ ${good}  ⚠️ ${warning}  ❌ ${error}  ⏳ ${pending}</span>
                    </div>
                    <div class="bar" aria-hidden="true">
                        <div class="bar-seg bar-good" style="width:${goodPct}%"></div>
                        <div class="bar-seg bar-warning" style="width:${warnPct}%"></div>
                        <div class="bar-seg bar-error" style="width:${errPct}%"></div>
                        <div class="bar-seg bar-pending" style="width:${pendPct}%"></div>
                    </div>`;
                header.appendChild(chip);
            });
            
            // Build table of items with per-language dots
            const allItemIds = Object.keys(results);
            const langList = uniqueLangs;
            const table = document.createElement('table');
            table.className = 'summary-table';
            const thead = document.createElement('thead');
            thead.innerHTML = `<tr><th>Item</th>${langList.map(c => `<th>${c.toUpperCase()}</th>`).join('')}</tr>`;
            table.appendChild(thead);
            const tbody = document.createElement('tbody');
            
            allItemIds.forEach(itemId => {
                const tr = document.createElement('tr');
                const tdItem = document.createElement('td');
                tdItem.textContent = itemId;
                tr.appendChild(tdItem);
                
                langList.forEach(code => {
                    const td = document.createElement('td');
                    const r = results[itemId][code];
                    let cls = 'dot-pending';
                    if (r) {
                        const score = Math.round((r.score || 0) * 100);
                        if (score >= 85) cls = 'dot-good'; else if (score >= 70) cls = 'dot-warning'; else cls = 'dot-error';
                        td.title = `${score}% - ${r.notes || ''}`;
                        td.style.cursor = 'pointer';
                        td.onclick = () => showValidationResults(itemId, code, r, score >= 85 ? '✅' : score >= 70 ? '⚠️' : '❌', score, score >= 85 ? 'status-good' : score >= 70 ? 'status-warning' : 'status-error');
                    } else {
                        td.title = 'Pending - Not validated';
                    }
                    td.innerHTML = `<span class="status-dot ${cls}"></span>`;
                    tr.appendChild(td);
                });
                tbody.appendChild(tr);
            });
            table.appendChild(tbody);
            
            body.innerHTML = '';
            body.appendChild(table);
            
            modal.style.display = 'block';
        }
    </script>
    <script src="https://unpkg.com/vue@3.4.21/dist/vue.global.prod.js"></script>
    <script src="https://cdn.jsdelivr.net/npm/marked/marked.min.js"></script>
    <script src="./js-compiled/utils.js"></script>
    <script src="./js-compiled/credentials.js"></script>
    <script src="./js/audio-validation.js"></script>
    <script src="./js/audio-validation.js"></script>
    <script src="./js/validation-toolbar.js"></script>
    <script src="./js/validation.js"></script>
    <script src="./js-compiled/audio.js"></script>
    <script src="./js-compiled/language-config.js"></script>
    <script src="./dashboard.js"></script>
    <script src="./js-compiled/bootstrap.js"></script>
    
    <script>
        // Load modals dynamically
        fetch('./modals.html')
            .then(response => response.text())
            .then(html => {
                document.getElementById('modals-container').innerHTML = html;
            })
            .catch(error => console.warn('Could not load modals:', error));
    </script>
    
    <!-- Firebase Configuration and Authentication -->
    <script src="./firebase-config.js"></script>
    <script src="./auth.js"></script>
</body>
</html><|MERGE_RESOLUTION|>--- conflicted
+++ resolved
@@ -75,13 +75,10 @@
                         <a href="#" onclick="openPreflightReport(); return false;">
                             <i class="fas fa-clipboard-list"></i> Assets Preflight Readiness Report
                         </a>
-<<<<<<< HEAD
                         <a href="#" onclick="openTaskTemplate(); return false;">
                             <i class="fas fa-plus-circle"></i> Add Task Template
                         </a>
-=======
                         <!-- Bucket Info temporarily hidden until authorization is sorted out
->>>>>>> cd98f2bd
                         <a href="#" onclick="openBucketInfo(); return false;">
                             <i class="fas fa-database"></i> Bucket Info
                         </a>
