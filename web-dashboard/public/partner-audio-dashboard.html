<!DOCTYPE html>
<html lang="en">
<head>
    <meta charset="UTF-8">
    <meta name="viewport" content="width=device-width, initial-scale=1.0">
    <title>Levante - Partner Audio Approval Tool</title>
    <link rel="stylesheet" href="https://cdnjs.cloudflare.com/ajax/libs/font-awesome/6.0.0/css/all.min.css">
    <!-- Firebase SDK -->
    <script src="https://www.gstatic.com/firebasejs/10.7.1/firebase-app-compat.js"></script>
    <script src="https://www.gstatic.com/firebasejs/10.7.1/firebase-auth-compat.js"></script>
    <script src="https://www.gstatic.com/firebasejs/10.7.1/firebase-firestore-compat.js"></script>
    <style>
        * {
            margin: 0;
            padding: 0;
            box-sizing: border-box;
        }

        body {
            font-family: Inter, ui-sans-serif, system-ui, -apple-system, BlinkMacSystemFont, 'Segoe UI', Roboto, 'Helvetica Neue', Arial, sans-serif;
            background: linear-gradient(135deg, #fafafa 0%, #f4f4f5 100%);
            min-height: 100vh;
            padding: 24px;
            color: #3f3f46;
            -webkit-font-smoothing: antialiased;
            -moz-osx-font-smoothing: grayscale;
        }

        .container {
            max-width: 1200px;
            margin: 0 auto;
            background: #ffffff;
            border-radius: 12px;
            box-shadow: 0 4px 16px rgba(0, 0, 0, 0.08), 0 2px 4px rgba(0, 0, 0, 0.04);
            overflow: hidden;
            border: 1px solid #e4e4e7;
            transition: box-shadow 0.3s ease;
        }

        .container:hover {
            box-shadow: 0 8px 24px rgba(0, 0, 0, 0.12), 0 4px 8px rgba(0, 0, 0, 0.06);
        }

        .header {
            background: linear-gradient(135deg, #ffffff 0%, #fafafa 100%);
            color: #3f3f46;
            padding: 40px 32px;
            border-bottom: 2px solid #e4e4e7;
            position: relative;
            overflow: hidden;
            display: flex;
            align-items: center;
            justify-content: space-between;
            gap: 20px;
        }

        .header-left {
            display: flex;
            align-items: center;
            gap: 20px;
        }

        .header-right {
            display: flex;
            align-items: center;
            gap: 12px;
        }

        .docs-link {
            display: inline-flex;
            align-items: center;
            gap: 8px;
            padding: 8px 16px;
            background: linear-gradient(135deg, #f4f4f5 0%, #e4e4e7 100%);
            border: 1px solid #d4d4d8;
            border-radius: 6px;
            color: #27272a;
            text-decoration: none;
            font-size: 14px;
            font-weight: 500;
            transition: all 0.2s ease;
        }

        .docs-link:hover {
            background: linear-gradient(135deg, #e4e4e7 0%, #d4d4d8 100%);
            border-color: #a1a1aa;
            transform: translateY(-1px);
            box-shadow: 0 2px 4px rgba(0, 0, 0, 0.1);
        }

        .docs-link i {
            font-size: 13px;
        }

        .header-logo {
            height: 48px;
            width: auto;
            flex-shrink: 0;
        }

        .header::before {
            content: '';
            position: absolute;
            top: 0;
            left: 0;
            right: 0;
            height: 4px;
            background: linear-gradient(90deg, #da3d16 0%, #a22d10 100%);
        }

        .header-content {
            flex: 1;
        }

        .header h1 {
            font-size: 1.75rem;
            font-weight: 700;
            margin-bottom: 8px;
            color: #27272a;
            display: flex;
            align-items: center;
            gap: 12px;
            letter-spacing: -0.02em;
        }

        .header h1 i {
            color: #da3d16;
            font-size: 1.5rem;
        }

        .header p {
            font-size: 0.95rem;
            color: #71717a;
            margin: 0;
            font-weight: 500;
        }

        .controls {
            padding: 24px 32px;
            background: linear-gradient(135deg, #fafafa 0%, #f4f4f5 100%);
            border-bottom: 1px solid #e4e4e7;
            display: flex;
            gap: 16px;
            align-items: center;
            flex-wrap: wrap;
        }

        .language-select {
            display: flex;
            align-items: center;
            gap: 12px;
        }

        .language-select label {
            font-weight: 600;
            color: #52525b;
            font-size: 14px;
        }

        .language-select select {
            padding: 10px 16px;
            border: 1px solid #d4d4d8;
            border-radius: 6px;
            font-size: 14px;
            background: #ffffff;
            color: #27272a;
            min-width: 220px;
            cursor: pointer;
            transition: all 0.2s;
            font-family: inherit;
        }

        .language-select select:hover {
            border-color: #a1a1aa;
        }

        .language-select select:focus {
            outline: none;
            border-color: #da3d16;
            box-shadow: 0 0 0 3px rgba(218, 61, 22, 0.1);
        }

        .status {
            padding: 16px 32px;
            background: #ffffff;
            border-bottom: 1px solid #e4e4e7;
            font-size: 14px;
            color: #71717a;
            min-height: 48px;
            display: flex;
            align-items: center;
        }

        .status.success {
            background: #f0fdf4;
            color: #166534;
            border-color: #86efac;
        }

        .status.error {
            background: #fef2f2;
            color: #991b1b;
            border-color: #fca5a5;
        }

        .status.loading {
            background: #eff6ff;
            color: #1e40af;
            border-color: #93c5fd;
        }

        .approval-stats {
            padding: 20px 32px;
            background: linear-gradient(135deg, #fafafa 0%, #f4f4f5 100%);
            border-bottom: 1px solid #e4e4e7;
            display: flex;
            gap: 32px;
            align-items: center;
            flex-wrap: wrap;
        }

        .stat-item {
            display: flex;
            flex-direction: column;
            gap: 4px;
        }

        .stat-label {
            font-size: 12px;
            font-weight: 600;
            text-transform: uppercase;
            color: #71717a;
            letter-spacing: 0.5px;
        }

        .stat-value {
            font-size: 24px;
            font-weight: 700;
            color: #27272a;
        }

        .stat-value.stat-approved {
            color: #166534;
        }

        .stat-value.stat-pending {
            color: #da3d16;
        }

        .item-card.approved {
            opacity: 0.6;
            background: #fafafa;
        }

        .item-card.approved:hover {
            opacity: 0.8;
        }

        .tabs-container {
            display: flex;
            gap: 8px;
            margin-bottom: 16px;
            border-bottom: 2px solid #e4e4e7;
        }

        .pending-approvals-banner {
            background: linear-gradient(135deg, #fef3c7 0%, #fde68a 100%);
            border: 2px solid #f59e0b;
            border-radius: 8px;
            padding: 16px 20px;
            margin-bottom: 20px;
            box-shadow: 0 2px 8px rgba(245, 158, 11, 0.15);
        }

        .pending-approvals-content {
            display: flex;
            justify-content: space-between;
            align-items: center;
            gap: 16px;
        }

        .pending-approvals-info {
            display: flex;
            align-items: center;
            gap: 12px;
            font-weight: 600;
            color: #92400e;
            font-size: 15px;
        }

        .pending-approvals-info i {
            font-size: 18px;
        }

        .pending-approvals-info span {
            font-weight: 700;
            font-size: 16px;
        }

        .pending-approvals-actions {
            display: flex;
            gap: 8px;
        }

        .item-card.pending-approval {
            border: 2px solid #f59e0b;
            background: linear-gradient(135deg, #fffbeb 0%, #fef3c7 100%);
        }

        .item-card.pending-approval::before {
            opacity: 1;
            background: linear-gradient(180deg, #f59e0b 0%, #d97706 100%);
        }

        .search-container {
            margin-bottom: 24px;
        }

        .search-box {
            position: relative;
            display: flex;
            align-items: center;
            background: #ffffff;
            border: 2px solid #e4e4e7;
            border-radius: 8px;
            padding: 12px 16px;
            transition: all 0.2s ease;
        }

        .search-box:focus-within {
            border-color: #da3d16;
            box-shadow: 0 0 0 3px rgba(218, 61, 22, 0.1);
        }

        .search-box i.fa-search {
            color: #71717a;
            margin-right: 12px;
            font-size: 16px;
        }

        .search-input {
            flex: 1;
            border: none;
            outline: none;
            font-size: 15px;
            color: #27272a;
            background: transparent;
        }

        .search-input::placeholder {
            color: #a1a1aa;
        }

        .search-clear {
            background: transparent;
            border: none;
            color: #71717a;
            cursor: pointer;
            padding: 4px 8px;
            margin-left: 8px;
            border-radius: 4px;
            transition: all 0.2s ease;
        }

        .search-clear:hover {
            background: #f4f4f5;
            color: #27272a;
        }

        .tab-button {
            padding: 12px 24px;
            background: transparent;
            border: none;
            border-bottom: 3px solid transparent;
            font-size: 15px;
            font-weight: 600;
            color: #71717a;
            cursor: pointer;
            transition: all 0.2s ease;
            position: relative;
            top: 2px;
        }

        .tab-button:hover {
            color: #27272a;
        }

        .tab-button.active {
            color: #da3d16;
            border-bottom-color: #da3d16;
        }

        .tab-content {
            display: none;
        }

        .tab-content.active {
            display: block;
        }

        .item-card-compact {
            background: #ffffff;
            border: 1px solid #e4e4e7;
            border-radius: 8px;
            padding: 16px 20px;
            margin-bottom: 12px;
            display: flex;
            align-items: center;
            justify-content: space-between;
            gap: 16px;
            transition: all 0.2s ease;
        }

        .item-card-compact:hover {
            box-shadow: 0 2px 8px rgba(0, 0, 0, 0.08);
            border-color: #d4d4d8;
        }

        .item-card-compact-info {
            flex: 1;
            min-width: 0;
        }

        .item-card-compact-id {
            font-weight: 600;
            color: #27272a;
            margin-bottom: 4px;
            font-size: 14px;
        }

        .item-card-compact-source {
            color: #6b7280;
            font-size: 0.85rem;
            line-height: 1.4;
            margin-top: 4px;
            font-style: italic;
            overflow: hidden;
            text-overflow: ellipsis;
            white-space: nowrap;
        }

        .item-card-compact-text {
            font-size: 13px;
            color: #71717a;
            overflow: hidden;
            text-overflow: ellipsis;
            white-space: nowrap;
            margin-top: 4px;
        }

        .item-card-compact-actions {
            display: flex;
            gap: 8px;
            flex-shrink: 0;
        }

        .auth-container {
            position: fixed;
            top: 0;
            left: 0;
            right: 0;
            bottom: 0;
            background: rgba(0, 0, 0, 0.5);
            display: flex;
            align-items: center;
            justify-content: center;
            z-index: 10000;
        }

        .auth-modal {
            background: #ffffff;
            border-radius: 12px;
            padding: 40px;
            max-width: 400px;
            width: 90%;
            box-shadow: 0 8px 24px rgba(0, 0, 0, 0.15);
        }

        .auth-header h2 {
            margin: 0 0 8px 0;
            color: #27272a;
            font-size: 1.5rem;
        }

        .auth-header p {
            margin: 0 0 24px 0;
            color: #71717a;
        }

        .auth-input {
            width: 100%;
            padding: 12px;
            border: 1px solid #d4d4d8;
            border-radius: 6px;
            font-size: 14px;
            margin-bottom: 16px;
            font-family: inherit;
        }

        .auth-input:focus {
            outline: none;
            border-color: #da3d16;
            box-shadow: 0 0 0 3px rgba(218, 61, 22, 0.1);
        }

        .auth-button {
            width: 100%;
            padding: 12px;
            background: linear-gradient(135deg, #da3d16 0%, #a22d10 100%);
            color: #ffffff;
            border: none;
            border-radius: 6px;
            font-size: 14px;
            font-weight: 600;
            cursor: pointer;
            margin-bottom: 16px;
        }

        .auth-error {
            color: #991b1b;
            background: #fef2f2;
            padding: 12px;
            border-radius: 6px;
            margin-top: 16px;
            font-size: 14px;
        }

        .items-list {
            padding: 24px 32px;
        }

        .item-card {
            background: #ffffff;
            border: 1px solid #e4e4e7;
            border-radius: 10px;
            padding: 28px;
            margin-bottom: 20px;
            transition: all 0.3s ease;
            position: relative;
            overflow: hidden;
        }

        .item-card::before {
            content: '';
            position: absolute;
            top: 0;
            left: 0;
            width: 4px;
            height: 100%;
            background: linear-gradient(180deg, #da3d16 0%, #a22d10 100%);
            opacity: 0;
            transition: opacity 0.3s ease;
        }

        .item-card:hover {
            box-shadow: 0 8px 20px rgba(0, 0, 0, 0.1), 0 2px 6px rgba(0, 0, 0, 0.05);
            border-color: #da3d16;
            transform: translateY(-2px);
        }

        .item-card:hover::before {
            opacity: 1;
        }

        .item-header {
            display: flex;
            justify-content: space-between;
            align-items: flex-start;
            margin-bottom: 20px;
            gap: 16px;
        }

        .item-id {
            font-weight: 700;
            color: #da3d16;
            font-size: 14px;
            font-family: 'Courier New', monospace;
            background: linear-gradient(135deg, #da3d16 0%, #a22d10 100%);
            -webkit-background-clip: text;
            -webkit-text-fill-color: transparent;
            background-clip: text;
            letter-spacing: 0.5px;
        }

        .item-content-wrapper {
            display: flex;
            flex-direction: column;
            gap: 20px;
            margin-bottom: 20px;
        }

        .item-grid-top {
            display: grid;
            grid-template-columns: 1fr 1fr;
            gap: 20px;
        }

        .item-grid-bottom {
            display: grid;
            grid-template-columns: 1fr 1fr;
            gap: 20px;
            align-items: start;
        }

        .item-source {
            grid-column: 1;
        }

        .item-translated {
            grid-column: 2;
        }

        .item-actions {
            grid-column: 1;
            display: flex;
            gap: 8px;
            flex-wrap: wrap;
        }

        .item-audio-enhanced {
            grid-column: 2;
            display: flex;
            flex-direction: column;
            height: 100%;
        }

        .item-audio-enhanced .audio-enhanced-input {
            height: auto;
            min-height: auto;
            resize: vertical;
        }

        .item-texts {
            display: grid;
            grid-template-columns: 1fr 1fr;
            gap: 20px;
            margin-bottom: 20px;
        }

        .text-block {
            display: flex;
            flex-direction: column;
            gap: 8px;
        }

        .text-label {
            font-size: 12px;
            font-weight: 600;
            text-transform: uppercase;
            color: #71717a;
            letter-spacing: 0.5px;
        }

        .text-content {
            font-size: 15px;
            color: #27272a;
            line-height: 1.7;
            padding: 18px;
            background: #fafafa;
            border-radius: 8px;
            border: 1px solid #e4e4e7;
            transition: all 0.2s ease;
        }

        .text-content:hover {
            border-color: #d4d4d8;
            box-shadow: 0 2px 8px rgba(0, 0, 0, 0.04);
        }

        .audio-enhanced-input {
            font-size: 15px;
            color: #27272a;
            line-height: 1.7;
            padding: 12px;
            background: #ffffff;
            border-radius: 8px;
            border: 2px solid #e4e4e7;
            transition: all 0.2s ease;
            width: 100%;
            font-family: inherit;
            resize: vertical;
            min-height: 60px;
        }

        .audio-enhanced-input:focus {
            outline: none;
            border-color: #da3d16;
            box-shadow: 0 0 0 3px rgba(218, 61, 22, 0.1);
        }

        .audio-enhanced-input:hover {
            border-color: #d4d4d8;
        }

        .text-content.source {
            background: linear-gradient(135deg, #eff6ff 0%, #dbeafe 100%);
            border-color: #bfdbfe;
        }

        .text-content.translated {
            background: linear-gradient(135deg, #f0fdf4 0%, #dcfce7 100%);
            border-color: #bbf7d0;
        }

        .btn {
            padding: 8px 14px;
            border: 1px solid transparent;
            border-radius: 8px;
            font-size: 13px;
            font-weight: 600;
            cursor: pointer;
            display: inline-flex;
            align-items: center;
            gap: 6px;
            transition: all 0.25s ease;
            text-decoration: none;
            font-family: inherit;
            box-shadow: 0 2px 4px rgba(0, 0, 0, 0.05);
            white-space: nowrap;
        }

        .btn:disabled {
            opacity: 0.5;
            cursor: not-allowed;
            box-shadow: none;
        }

        .btn-primary {
            background: linear-gradient(135deg, #da3d16 0%, #a22d10 100%);
            color: #ffffff;
            border-color: #da3d16;
        }

        .btn-primary:hover:not(:disabled) {
            background: linear-gradient(135deg, #a22d10 0%, #7a220c 100%);
            border-color: #a22d10;
            transform: translateY(-1px);
            box-shadow: 0 4px 8px rgba(218, 61, 22, 0.3);
        }

        .btn-secondary {
            background: #ffffff;
            color: #52525b;
            border-color: #d4d4d8;
        }

        .btn-secondary:hover:not(:disabled) {
            background: #fafafa;
            border-color: #a1a1aa;
            transform: translateY(-1px);
            box-shadow: 0 4px 8px rgba(0, 0, 0, 0.1);
        }

        .btn-approve {
            background: linear-gradient(135deg, #166534 0%, #14532d 100%);
            color: #ffffff;
            border-color: #166534;
        }

        .btn-approve:hover:not(:disabled) {
            background: linear-gradient(135deg, #14532d 0%, #0f3d1f 100%);
            border-color: #14532d;
            transform: translateY(-1px);
            box-shadow: 0 4px 8px rgba(22, 101, 52, 0.3);
        }

        .btn-warning {
            background: linear-gradient(135deg, #f59e0b 0%, #d97706 100%);
            color: #ffffff;
            border-color: #f59e0b;
        }

        .btn-warning:hover:not(:disabled) {
            background: linear-gradient(135deg, #d97706 0%, #b45309 100%);
            border-color: #d97706;
            transform: translateY(-1px);
            box-shadow: 0 4px 8px rgba(245, 158, 11, 0.3);
        }

        .btn-success {
            background: linear-gradient(135deg, #166534 0%, #14532d 100%);
            color: #ffffff;
            border-color: #166534;
        }

        .btn-success:hover:not(:disabled) {
            background: linear-gradient(135deg, #14532d 0%, #0f3d1f 100%);
            border-color: #14532d;
            transform: translateY(-1px);
            box-shadow: 0 4px 8px rgba(22, 101, 52, 0.3);
        }

        .btn i {
            font-size: 14px;
        }

        .empty-state {
            text-align: center;
            padding: 60px 20px;
            color: #71717a;
        }

        .empty-state i {
            font-size: 48px;
            margin-bottom: 16px;
            opacity: 0.5;
            color: #a1a1aa;
        }

        .empty-state h3 {
            font-size: 18px;
            margin-bottom: 8px;
            color: #27272a;
            font-weight: 600;
        }

        .empty-state p {
            font-size: 14px;
            color: #71717a;
        }

        .loading-spinner {
            display: inline-block;
            width: 16px;
            height: 16px;
            border: 2px solid rgba(255, 255, 255, 0.3);
            border-top-color: white;
            border-radius: 50%;
            animation: spin 0.6s linear infinite;
        }

        @keyframes spin {
            to { transform: rotate(360deg); }
        }

        @media (max-width: 768px) {
            .item-texts {
                grid-template-columns: 1fr;
            }

            .item-header {
                flex-direction: column;
            }

            .controls {
                flex-direction: column;
                align-items: stretch;
            }

            .language-select {
                width: 100%;
            }

            .language-select select {
                width: 100%;
            }
        }
    </style>
</head>
<body>
    <!-- Authentication Modal -->
    <div class="auth-container" id="authContainer" style="display: none;">
        <div class="auth-modal">
            <div class="auth-header">
                <h2><i class="fas fa-shield-alt"></i> Partner Access Required</h2>
                <p>Please sign in with your Levante partner account</p>
            </div>
            <form class="auth-form" id="authForm">
                <input type="email" id="emailInput" class="auth-input" placeholder="Email" required>
                <input type="password" id="passwordInput" class="auth-input" placeholder="Password" required>
                <button type="submit" class="auth-button" id="loginBtn">
                    <i class="fas fa-sign-in-alt"></i> Sign In
                </button>
                <div id="authError" class="auth-error" style="display: none;"></div>
            </form>
        </div>
    </div>

    <div class="container" style="display: none;">
        <div class="header">
            <div class="header-left">
                <img src="./images/levante_icon.svg" alt="Levante" class="header-logo" onerror="this.src='https://levante-dashboard.web.app/levante_icon.svg'; this.onerror=function(){this.style.display='none';};">
                <div class="header-content">
                    <h1><i class="fas fa-microphone-alt"></i> Levante - Partner Audio Approval Tool</h1>
                    <p>Review and approve audio translations for your language</p>
                </div>
            </div>
            <div class="header-right">
                <a href="./docs/partner-audio-approval.html" class="docs-link" target="_blank" title="View documentation">
                    <i class="fas fa-book"></i> Documentation
                </a>
            </div>
        </div>

        <div class="controls">
            <div class="language-select">
                <label for="languageSelect"><i class="fas fa-globe"></i> Language:</label>
                <select id="languageSelect">
                    <option value="">Select a language...</option>
                </select>
            </div>
        </div>

        <div class="approval-stats" id="approvalStats" style="display: none;">
            <div class="stat-item">
                <span class="stat-label">Total Items</span>
                <span class="stat-value" id="statTotal">0</span>
            </div>
            <div class="stat-item">
                <span class="stat-label">Approved</span>
                <span class="stat-value stat-approved" id="statApproved">0</span>
            </div>
            <div class="stat-item">
                <span class="stat-label">Pending</span>
                <span class="stat-value stat-pending" id="statPending">0</span>
            </div>
        </div>
        <div class="status" id="status">
            Select a language to begin
        </div>

        <div class="tabs-container">
            <button class="tab-button active" id="tabPending" onclick="dashboard.switchTab('pending')">
                To Be Approved
            </button>
            <button class="tab-button" id="tabApproved" onclick="dashboard.switchTab('approved')">
                Approved
            </button>
            <button class="tab-button" id="tabNoAudio" onclick="dashboard.switchTab('noaudio')">
                No Audio
            </button>
        </div>
        <div class="search-container">
            <div class="search-box">
                <i class="fas fa-search"></i>
                <input type="text" id="searchInput" class="search-input" placeholder="Search by item ID or text..." oninput="dashboard.handleSearch(this.value)">
                <button class="search-clear" id="searchClear" onclick="dashboard.clearSearch()" style="display: none;">
                    <i class="fas fa-times"></i>
                </button>
            </div>
        </div>
        <div class="tab-content active" id="tabContentPending">
            <div class="items-list" id="itemsList">
                <div class="empty-state">
                    <i class="fas fa-language"></i>
                    <h3>No language selected</h3>
                    <p>Please select a language from the dropdown above</p>
                </div>
            </div>
        </div>
        <div class="tab-content" id="tabContentApproved">
            <div class="items-list" id="itemsListApproved">
                <div class="empty-state">
                    <i class="fas fa-check-circle"></i>
                    <h3>No approved items</h3>
                    <p>Approved items will appear here</p>
                </div>
            </div>
        </div>
        <div class="tab-content" id="tabContentNoAudio">
            <div class="items-list" id="itemsListNoAudio">
                <div class="empty-state">
                    <i class="fas fa-volume-mute"></i>
                    <h3>No items without audio</h3>
                    <p>Items without audio files will appear here</p>
                </div>
            </div>
        </div>
    </div>

    <script>
        class PartnerAudioDashboard {
            constructor() {
                this.languages = {
                    'English': { lang_code: 'en', service: 'ElevenLabs', voice: 'Clara - Children\'s Storyteller' },
                    'Spanish (Colombia)': { lang_code: 'es-CO', service: 'ElevenLabs', voice: 'Malena Tango' },
                    'Spanish (Argentina)': { lang_code: 'es-AR', service: 'ElevenLabs', voice: 'Malena Tango' },
                    'German': { lang_code: 'de', service: 'ElevenLabs', voice: 'Julia' },
                    'French': { lang_code: 'fr-CA', service: 'ElevenLabs', voice: 'Caroline - Top France - Narrative, warm, sweet' },
                    'Dutch': { lang_code: 'nl', service: 'ElevenLabs', voice: 'Emma - Natural conversations in Dutch' },
                    'German (Switzerland)': { lang_code: 'de-CH', service: 'ElevenLabs', voice: 'Julia' },
                    'Portuguese': { lang_code: 'pt-PT', service: 'ElevenLabs', voice: 'Liam' }
                };
                
                this.allowedLanguage = null; // Will be set based on user's site
                this.approvedItems = new Set(); // Track approved item IDs (already moved to dev)
                this.unapprovedItems = new Set(); // Track explicitly unapproved items (to prevent re-adding)
                this.approvalStats = { total: 0, approved: 0, pending: 0 };
                this.currentTab = 'pending'; // Current tab: 'pending' or 'approved'
                
                this.data = [];
                this.currentLanguage = null;
                this.currentLangCode = null;
                this.latestGeneratedAudio = null;
                this.pendingSaveKey = null;
                this.currentSearchQuery = ''; // Current search filter
                
                this.init();
            }

            async init() {
                // Check authentication first
                await this.checkAuth();
                
                // Ensure DOM is ready before populating
                if (document.readyState === 'loading') {
                    await new Promise(resolve => {
                        if (document.readyState === 'loading') {
                            document.addEventListener('DOMContentLoaded', resolve);
                        } else {
                            resolve();
                        }
                    });
                }
                
                // Small delay to ensure select element is rendered
                await new Promise(resolve => setTimeout(resolve, 50));
                
                // If user has a restricted language, set it automatically
                // (Superadmins/override emails will have allowedLanguage = null, so they can choose)
                if (this.allowedLanguage) {
                    this.currentLanguage = this.allowedLanguage;
                    this.currentLangCode = this.languages[this.allowedLanguage].lang_code;
                }
                
                // Populate languages (filtered if restricted)
                this.populateLanguageSelect();
                
                this.setStatus('Loading translation data...', 'loading');
                
                try {
                    await this.loadData();
                    await this.loadApprovalStatus();
                    this.setStatus('Ready - Select a language to begin', 'success');
                } catch (error) {
                    console.error('Dashboard initialization error:', error);
                    this.setStatus('Error loading translation data: ' + error.message + '. You can still select a language.', 'error');
                }
            }

            async checkAuth() {
                // Check if Firebase is available
                if (typeof firebase === 'undefined' || !firebase.apps || firebase.apps.length === 0) {
                    // For development, allow access without auth
                    // Suppress console warning in production
                    if (window.location.hostname === 'localhost' || window.location.hostname === '127.0.0.1') {
                        console.warn('Firebase not initialized - allowing access for development');
                    }
                    const authContainer = document.getElementById('authContainer');
                    if (authContainer) {
                        authContainer.style.display = 'none';
                    }
                    const container = document.querySelector('.container');
                    if (container) {
                        container.style.display = 'block';
                    }
                    return;
                }

                try {
                    // Use default Firebase app (initialized with admin config)
                    const auth = firebase.auth();
                    
                    // Listen for auth state changes
                    auth.onAuthStateChanged(async (user) => {
                        console.log('Auth state changed, user:', user ? user.email : 'null');
                        
                        if (!user) {
                            this.showAuthModal();
                            return;
                        }

                        // Hide auth modal and show dashboard
                        const authContainerEl = document.getElementById('authContainer');
                        const containerEl = document.querySelector('.container');
                        if (authContainerEl) {
                            authContainerEl.style.display = 'none';
                        }
                        if (containerEl) {
                            containerEl.style.display = 'block';
                        }

                        // Get user claims to determine allowed language
                        const token = await user.getIdTokenResult();
                        const claims = token.claims || {};
                        const email = user.email || '';
                        console.log('User claims:', claims);
                        console.log('User email:', email);
                        
                        // Check user permissions
                        // Allow superadmins, admins, and override emails
                        const isSuperAdmin = claims.super_admin === true;
                        const isAdmin = claims.admin === true || claims.admin === 'true';
                        const overrideEmails = ['david@example.com']; // Add override emails here
                        const isOverrideEmail = overrideEmails.some(overrideEmail => 
                            email.toLowerCase() === overrideEmail.toLowerCase()
                        );
                        
                        // Check if user has admin or superadmin access
                        if (!isSuperAdmin && !isAdmin && !isOverrideEmail) {
                            // User doesn't have admin access
                            console.error('User does not have admin access');
                            auth.signOut();
                            this.showAuthModal('Access denied: Admin privileges required');
                            return;
                        }
                        
                        if (isSuperAdmin || isOverrideEmail) {
                            // Superadmins and override emails can access all languages
                            this.allowedLanguage = null; // null means no restriction
                            console.log('Superadmin/override: Full language access');
                        } else if (isAdmin) {
                            // Regular admins: check site/locale permissions
                            // Check custom claim for site_language
                            if (claims.site_language) {
                                const langMap = {
                                    'es-CO': 'Spanish (Colombia)',
                                    'es-AR': 'Spanish (Argentina)',
                                    'en': 'English',
                                    'de': 'German',
                                    'fr-CA': 'French',
                                    'nl': 'Dutch',
                                    'de-CH': 'German (Switzerland)',
                                    'pt-PT': 'Portuguese'
                                };
                                this.allowedLanguage = langMap[claims.site_language] || null;
                                console.log(`Admin restricted to language: ${this.allowedLanguage} (from site_language claim)`);
                            } else if (claims.locale) {
                                // Try locale claim
                                const langMap = {
                                    'es-CO': 'Spanish (Colombia)',
                                    'es-AR': 'Spanish (Argentina)',
                                    'en': 'English',
                                    'de': 'German',
                                    'fr-CA': 'French',
                                    'nl': 'Dutch',
                                    'de-CH': 'German (Switzerland)',
                                    'pt-PT': 'Portuguese'
                                };
                                this.allowedLanguage = langMap[claims.locale] || null;
                                console.log(`Admin restricted to language: ${this.allowedLanguage} (from locale claim)`);
                            } else {
                                // Fallback: try to infer from email domain
                                if (email.includes('@colombia') || email.includes('.co.') || email.includes('colombia')) {
                                    this.allowedLanguage = 'Spanish (Colombia)';
                                } else if (email.includes('@argentina') || email.includes('.ar.') || email.includes('argentina')) {
                                    this.allowedLanguage = 'Spanish (Argentina)';
                                } else {
                                    // No language restriction found - allow all (or restrict based on your policy)
                                    console.warn('Admin user has no site_language or locale claim - allowing all languages');
                                    this.allowedLanguage = null;
                                }
                            }
                        }
                    });
                    
                    // Check current user
                    const user = auth.currentUser;
                    if (!user) {
                        this.showAuthModal();
                    }
                } catch (error) {
                    console.error('Auth check error:', error);
                    this.showAuthModal('Authentication error: ' + error.message);
                }
            }

            showAuthModal(errorMessage = '') {
                const authContainer = document.getElementById('authContainer');
                const container = document.querySelector('.container');
                
                if (!authContainer) {
                    // Create auth modal if it doesn't exist
                    const modal = document.createElement('div');
                    modal.id = 'authContainer';
                    modal.className = 'auth-container';
                    modal.style.display = 'flex';
                    modal.innerHTML = `
                        <div class="auth-modal">
                            <div class="auth-header">
                                <h2><i class="fas fa-shield-alt"></i> Partner Access Required</h2>
                                <p>Please sign in with your Levante partner account</p>
                            </div>
                            <form class="auth-form" id="authForm">
                                <input type="email" id="emailInput" class="auth-input" placeholder="Email" required>
                                <input type="password" id="passwordInput" class="auth-input" placeholder="Password" required>
                                <button type="submit" class="auth-button" id="loginBtn">
                                    <i class="fas fa-sign-in-alt"></i> Sign In
                                </button>
                                <div id="authError" class="auth-error" style="display: ${errorMessage ? 'block' : 'none'};">${errorMessage || ''}</div>
                            </form>
                        </div>
                    `;
                    document.body.appendChild(modal);
                    
                    // Setup form handler
                    document.getElementById('authForm').addEventListener('submit', async (e) => {
                        e.preventDefault();
                        await this.handleLogin();
                    });
                } else {
                    authContainer.style.display = 'flex';
                    if (container) {
                        container.style.display = 'none';
                    }
                    
                    // Ensure form handler is attached (in case it wasn't before)
                    const authForm = document.getElementById('authForm');
                    if (authForm) {
                        // Remove existing handler by cloning form
                        const newForm = authForm.cloneNode(true);
                        authForm.parentNode.replaceChild(newForm, authForm);
                        
                        // Attach handler to new form
                        document.getElementById('authForm').addEventListener('submit', async (e) => {
                            e.preventDefault();
                            await this.handleLogin();
                        });
                    }
                    
                    if (errorMessage) {
                        const errorEl = document.getElementById('authError');
                        if (errorEl) {
                            errorEl.textContent = errorMessage;
                            errorEl.style.display = 'block';
                        }
                    }
                }
            }

            async handleLogin() {
                const email = document.getElementById('emailInput').value;
                const password = document.getElementById('passwordInput').value;
                const errorEl = document.getElementById('authError');
                const loginBtn = document.getElementById('loginBtn');
                
                if (!email || !password) {
                    if (errorEl) {
                        errorEl.textContent = 'Please enter email and password';
                        errorEl.style.display = 'block';
                    }
                    return;
                }
                
                // Show loading state
                if (loginBtn) {
                    loginBtn.disabled = true;
                    loginBtn.innerHTML = '<i class="fas fa-spinner fa-spin"></i> Signing in...';
                }
                if (errorEl) {
                    errorEl.style.display = 'none';
                }
                
                try {
                    if (typeof firebase === 'undefined' || !firebase.apps || firebase.apps.length === 0) {
                        throw new Error('Firebase not initialized. Please configure Firebase authentication.');
                    }
                    
                    // Use default Firebase app (initialized with admin config)
                    const auth = firebase.auth();
                    console.log('Attempting login with email:', email);
                    const userCredential = await auth.signInWithEmailAndPassword(email, password);
                    console.log('Login successful:', userCredential.user.email);
                    // Auth state change listener will handle the rest (hiding modal, showing dashboard)
                } catch (error) {
                    console.error('Login error:', error);
                    if (errorEl) {
                        let errorMessage = 'Login failed. Please try again.';
                        if (error.code === 'auth/user-not-found') {
                            errorMessage = 'No account found with this email.';
                        } else if (error.code === 'auth/wrong-password') {
                            errorMessage = 'Incorrect password.';
                        } else if (error.code === 'auth/invalid-email') {
                            errorMessage = 'Invalid email address.';
                        } else if (error.message) {
                            errorMessage = error.message;
                        }
                        errorEl.textContent = errorMessage;
                        errorEl.style.display = 'block';
                    }
                } finally {
                    // Restore button state
                    if (loginBtn) {
                        loginBtn.disabled = false;
                        loginBtn.innerHTML = '<i class="fas fa-sign-in-alt"></i> Sign In';
                    }
                }
            }

            async loadApprovalStatus() {
                try {
                    // Check dev bucket for approved items
                    const params = new URLSearchParams({
                        bucket: 'levante-assets-dev',
                        prefix: `audio/${this.currentLangCode}/`
                    });
                    
                    const response = await fetch(`/api/list-draft-audio?${params.toString()}`);
                    if (response.ok) {
                        const data = await response.json();
                        if (data.items && Array.isArray(data.items)) {
                            let addedCount = 0;
                            let excludedCount = 0;
                            data.items.forEach(item => {
                                const path = item.name || '';
                                // Path format: audio/{langCode}/{itemId}.mp3 or audio/{langCode}/{itemId}_v###.mp3
                                const match = path.match(/^audio\/[^\/]+\/([^\/]+)\.mp3$/i);
                                if (match) {
                                    const fileName = match[1];
                                    const baseId = fileName.replace(/_v\d{3}$/i, '');
                                    // Only add to approvedItems if not explicitly unapproved
                                    if (!this.unapprovedItems.has(baseId)) {
                                        this.approvedItems.add(baseId);
                                        addedCount++;
                                    } else {
                                        excludedCount++;
                                    }
                                }
                            });
                            console.log(`Loaded approval status: ${addedCount} approved, ${excludedCount} excluded (unapproved)`);
                        }
                    }
                } catch (error) {
                    console.warn('Could not load approval status:', error);
                }
            }

            async updateApprovalStats() {
                // Calculate stats from all items with translations and audio
                if (!this.currentLangCode) return;
                
                // Get all items with translations
                const withTranslations = this.data.filter(item => {
                    const text = this.getTextForItem(item, this.currentLangCode);
                    return text && text.trim();
                });
                
                // Get ALL items with audio (from both draft and dev buckets)
                const allItemsWithAudio = await this.getAllItemsWithAudio(withTranslations);
                
                // Count approved vs pending based on approvedItems set
                let total = allItemsWithAudio.length;
                let approved = 0;
                let pending = 0;
                
                allItemsWithAudio.forEach(item => {
                    const baseId = (item.item_id || '').replace(/_v\d{3}$/, '');
                    if (this.approvedItems.has(baseId)) {
                        approved++;
                    } else {
                        pending++;
                    }
                });
                
                this.approvalStats.total = total;
                this.approvalStats.approved = approved;
                this.approvalStats.pending = pending;
                
                // Update UI elements
                const statTotal = document.getElementById('statTotal');
                const statApproved = document.getElementById('statApproved');
                const statPending = document.getElementById('statPending');
                
                if (statTotal) statTotal.textContent = total;
                if (statApproved) statApproved.textContent = approved;
                if (statPending) statPending.textContent = pending;
                
                
                // Show stats container
                const statsEl = document.getElementById('approvalStats');
                if (statsEl) {
                    statsEl.style.display = 'flex';
                }
            }

            async loadData() {
                try {
                    // First, load all translation data from CSV
                    // Try multiple possible paths (translations subfolder first, then fallbacks)
                    const urls = [
                        'https://raw.githubusercontent.com/levante-framework/levante_translations/l10n_pending/translations/item-bank-translations.csv',
                        'https://raw.githubusercontent.com/levante-framework/levante_translations/l10n_pending/item-bank-translations.csv',
                        'https://raw.githubusercontent.com/levante-framework/levante_translations/main/translations/item-bank-translations.csv'
                    ];
                    
                    let csvResponse = null;
                    let lastError = null;
                    let successfulUrl = null;
                    
                    for (const url of urls) {
                        try {
                            csvResponse = await fetch(url);
                            if (csvResponse.ok) {
                                successfulUrl = url;
                                console.log(`Successfully loaded CSV from: ${url}`);
                                break;
                            } else {
                                // If not ok, continue to next URL
                                console.warn(`CSV not found at ${url} (status: ${csvResponse.status})`);
                                csvResponse = null;
                            }
                        } catch (err) {
                            console.warn(`Error fetching CSV from ${url}:`, err);
                            lastError = err;
                            csvResponse = null;
                            continue;
                        }
                    }
                    
                    if (!csvResponse || !csvResponse.ok) {
                        const errorMsg = lastError ? lastError.message : `Failed to load CSV from any URL (tried ${urls.length} locations)`;
                        throw new Error(errorMsg);
                    }
                    
                    const csvText = await csvResponse.text();
                    if (!csvText || csvText.trim().length === 0) {
                        throw new Error('CSV file is empty');
                    }
                    const allItems = this.parseCSV(csvText);
                    
                    // Store all items - filtering by audio will happen when language is selected
                    this.data = allItems;
                    
                    console.log(`Loaded ${this.data.length} items from CSV`);
                } catch (error) {
                    console.error('Failed to load translation data:', error);
                    throw error;
                }
            }

            parseCSV(csvText) {
                const lines = csvText.split('\n').filter(line => line.trim());
                if (lines.length === 0) return [];
                
                const headers = lines[0].split(',').map(h => h.trim().replace(/^"|"$/g, ''));
                const data = [];
                
                for (let i = 1; i < lines.length; i++) {
                    const values = this.parseCSVLine(lines[i]);
                    if (values.length !== headers.length) continue;
                    
                    const item = {};
                    headers.forEach((header, index) => {
                        item[header] = values[index] || '';
                    });
                    
                    const itemId = item.identifier || item.item_id || item.id || item.ID || item.Item_ID || null;
                    if (itemId) {
                        item.item_id = itemId;
                        data.push(item);
                    }
                }
                
                return data;
            }

            parseCSVLine(line) {
                const values = [];
                let current = '';
                let inQuotes = false;
                
                for (let i = 0; i < line.length; i++) {
                    const char = line[i];
                    const nextChar = i + 1 < line.length ? line[i + 1] : null;
                    
                    if (char === '"') {
                        if (inQuotes && nextChar === '"') {
                            current += '"';
                            i++;
                        } else {
                            inQuotes = !inQuotes;
                        }
                    } else if (char === ',' && !inQuotes) {
                        values.push(current.trim());
                        current = '';
                    } else {
                        current += char;
                    }
                }
                values.push(current.trim());
                return values;
            }

            populateLanguageSelect() {
                const select = document.getElementById('languageSelect');
                if (!select) {
                    console.error('Language select element not found, retrying...');
                    setTimeout(() => this.populateLanguageSelect(), 100);
                    return;
                }
                
                // Check if already populated
                if (select.options.length > 1) {
                    console.log('Languages already populated');
                    return;
                }
                
                // Clear existing options
                while (select.firstChild) {
                    select.removeChild(select.firstChild);
                }
                
                // Add default option
                const defaultOption = document.createElement('option');
                defaultOption.value = '';
                defaultOption.textContent = this.allowedLanguage ? `Language: ${this.allowedLanguage}` : 'Select a language...';
                select.appendChild(defaultOption);
                
                // Populate languages (filtered if restricted)
                let languageKeys = Object.keys(this.languages);
                if (this.allowedLanguage) {
                    // User is restricted to one language
                    languageKeys = [this.allowedLanguage];
                    select.value = this.allowedLanguage;
                    select.disabled = true;
                } else {
                    // Superadmin or override email - show all languages, dropdown enabled
                    select.disabled = false;
                }
                
                console.log('Populating languages:', languageKeys);
                
                if (languageKeys.length === 0) {
                    console.error('No languages defined!');
                    return;
                }
                
                languageKeys.forEach(lang => {
                    const option = document.createElement('option');
                    option.value = lang;
                    option.textContent = lang;
                    select.appendChild(option);
                });
                
                // Remove existing listeners and add new one
                const newSelect = select.cloneNode(true);
                select.parentNode.replaceChild(newSelect, select);
                newSelect.addEventListener('change', (e) => {
                    this.selectLanguage(e.target.value);
                });
                
                // Auto-select if restricted (but not for superadmins/override emails)
                if (this.allowedLanguage && select.disabled) {
                    this.selectLanguage(this.allowedLanguage);
                }
                
                console.log(`Successfully populated ${languageKeys.length} languages in dropdown`);
            }

            async selectLanguage(language) {
                if (!language || !this.languages[language]) {
                    this.currentLanguage = null;
                    this.currentLangCode = null;
                    await this.renderItems([]);
                    return;
                }
                
                this.currentLanguage = language;
                this.currentLangCode = this.languages[language].lang_code;
                
                // Clear unapproved items when switching languages
                this.unapprovedItems.clear();
                
                this.setStatus(`Loading items for ${language}...`, 'loading');
                
                // Load approval status first (populates approvedItems set)
                await this.loadApprovalStatus();
                
                // First filter by translation availability
                const withTranslations = this.data.filter(item => {
                    const text = this.getTextForItem(item, this.currentLangCode);
                    const hasText = text && text.trim() && text.trim() !== '';
                    return hasText;
                });
                
                console.log(`Found ${withTranslations.length} items with translations for ${this.currentLangCode} (out of ${this.data.length} total items)`);
                
                // Debug: Check a sample item to see what columns exist
                if (this.data.length > 0 && this.currentLangCode === 'pt-PT') {
                    const sampleItem = this.data[0];
                    const sampleText = this.getTextForItem(sampleItem, 'pt-PT');
                    console.log('Sample item check:', {
                        itemId: sampleItem.item_id,
                        hasTranslation: !!sampleText,
                        ptColumns: Object.keys(sampleItem).filter(k => 'pt' in k.toLowerCase()),
                        allColumns: Object.keys(sampleItem).slice(0, 20),
                        samplePtValue: sampleItem['pt'] ? sampleItem['pt'].substring(0, 50) : '(no pt column)',
                        samplePtPTValue: sampleItem['pt-PT'] ? sampleItem['pt-PT'].substring(0, 50) : '(no pt-PT column)'
                    });
                }
                
                // Then check which items have audio files
                this.setStatus(`Checking audio availability for ${withTranslations.length} items...`, 'loading');
                
                // Get all items with audio (both draft and dev buckets) for stats
                const allItemsWithAudio = await this.getAllItemsWithAudio(withTranslations);
                
                // Filter based on current tab
                let itemsToShow;
                if (this.currentTab === 'approved') {
                    // For approved tab, get items from dev bucket
                    itemsToShow = await this.getApprovedItemsFromDev(withTranslations);
                } else if (this.currentTab === 'noaudio') {
                    // For no audio tab, get items without audio
                    itemsToShow = await this.getItemsWithoutAudio(withTranslations);
                } else {
                    // For pending tab, get items from draft bucket (excluding approved)
                    itemsToShow = await this.filterItemsWithAudio(withTranslations);
                }
                
                console.log(`Found ${allItemsWithAudio.length} total items with audio (${itemsToShow.length} shown in ${this.currentTab} tab)`);
                
<<<<<<< HEAD
                // Actually render items for the current tab
                await this.refreshItemsForCurrentTab();
=======
                // Render items directly for the current tab (don't re-filter)
                if (this.currentTab === 'approved') {
                    this.renderApprovedItems(itemsToShow);
                    this.setStatus(`Finished loading - ${itemsToShow.length} approved items`, 'success');
                } else if (this.currentTab === 'noaudio') {
                    this.renderNoAudioItems(itemsToShow);
                    this.setStatus(`Finished loading - ${itemsToShow.length} items without audio`, 'success');
                } else {
                    await this.renderPendingItems(itemsToShow);
                    this.setStatus(`Finished loading - ${itemsToShow.length} items in To Be Approved tab (${allItemsWithAudio.length} total with audio)`, 'success');
                }
>>>>>>> 71b6cac9
                
                // Update stats with all items
                await this.updateApprovalStats();
                
<<<<<<< HEAD
                // Set final status
                if (this.currentTab === 'noaudio') {
                    this.setStatus(`Finished loading - ${itemsToShow.length} items without audio`, 'success');
                } else {
                    this.setStatus(`Finished loading - ${itemsToShow.length} items in ${this.currentTab === 'approved' ? 'Approved' : 'To Be Approved'} tab (${allItemsWithAudio.length} total with audio)`, 'success');
=======
                // Apply search filter if active
                if (this.currentSearchQuery) {
                    this.applySearchFilter(this.currentSearchQuery);
>>>>>>> 71b6cac9
                }
            }

            async getAllItemsWithAudio(items) {
                // Get ALL items that have audio in either draft or dev bucket (for stats)
                // Uses Set to prevent double-counting if an item exists in both buckets
                try {
                    const draftParams = new URLSearchParams({
                        bucket: 'levante-assets-draft',
                        prefix: `audio/${this.currentLangCode}/`
                    });
                    
                    const devParams = new URLSearchParams({
                        bucket: 'levante-assets-dev',
                        prefix: `audio/${this.currentLangCode}/`
                    });
                    
                    const [draftResponse, devResponse] = await Promise.all([
                        fetch(`/api/list-draft-audio?${draftParams.toString()}`),
                        fetch(`/api/list-draft-audio?${devParams.toString()}`)
                    ]);
                    
                    const allItemsWithAudio = new Set();
                    const draftItemIds = new Set();
                    const devItemIds = new Set();
                    
                    // Add draft items
                    if (draftResponse.ok) {
                        const draftData = await draftResponse.json();
                        if (draftData.items && Array.isArray(draftData.items)) {
                            draftData.items.forEach(item => {
                                const fileName = item.name.split('/').pop() || '';
                                const baseId = fileName.replace(/\.mp3$/i, '').replace(/_v\d{3}$/i, '');
                                if (baseId) {
                                    allItemsWithAudio.add(baseId);
                                    draftItemIds.add(baseId);
                                }
                            });
                        }
                    }
                    
                    // Add dev items
                    if (devResponse.ok) {
                        const devData = await devResponse.json();
                        if (devData.items && Array.isArray(devData.items)) {
                            devData.items.forEach(item => {
                                const fileName = item.name.split('/').pop() || '';
                                const baseId = fileName.replace(/\.mp3$/i, '').replace(/_v\d{3}$/i, '');
                                if (baseId) {
                                    allItemsWithAudio.add(baseId);
                                    devItemIds.add(baseId);
                                }
                            });
                        }
                    }
                    
                    // Log if we find items in both buckets (shouldn't happen after proper move)
                    const inBoth = [...draftItemIds].filter(id => devItemIds.has(id));
                    if (inBoth.length > 0) {
                        console.warn(`Found ${inBoth.length} items in both draft and dev buckets (should be moved, not copied):`, inBoth.slice(0, 5));
                    }
                    
                    console.log(`Audio counts: ${draftItemIds.size} in draft, ${devItemIds.size} in dev, ${allItemsWithAudio.size} total unique`);
                    
                    // Return items that have audio in either bucket
                    const filteredItems = [];
                    const missingAudio = [];
                    
                    items.forEach(item => {
                        const itemId = item.item_id || '';
                        const baseId = itemId.replace(/_v\d{3}$/i, '');
                        if (allItemsWithAudio.has(baseId)) {
                            filteredItems.push(item);
                        } else {
                            // Sample some items that don't have audio for debugging
                            if (missingAudio.length < 5) {
                                missingAudio.push({ itemId, baseId });
                            }
                        }
                    });
                    
                    console.log(`getAllItemsWithAudio: ${items.length} items with translations, ${filteredItems.length} items with audio files`);
                    if (missingAudio.length > 0) {
                        console.log(`Sample items without audio:`, missingAudio);
                    }
                    
                    // Sample some baseIds from the Set to compare format
                    const sampleAudioIds = Array.from(allItemsWithAudio).slice(0, 5);
                    console.log(`Sample baseIds from audio files:`, sampleAudioIds);
                    
                    return filteredItems;
                } catch (error) {
                    console.error('Error getting all items with audio:', error);
                    return items;
                }
            }

            async filterItemsWithAudio(items) {
                // Filter items to:
                // 1. Only show items that have audio in levante-assets-draft (pending approval)
                // 2. Exclude items that are already in levante-assets-dev (approved and moved)
                try {
                    // Get approved items from levante-assets-dev (should be hidden)
                    const devParams = new URLSearchParams({
                        bucket: 'levante-assets-dev',
                        prefix: `audio/${this.currentLangCode}/`
                    });
                    
                    const devResponse = await fetch(`/api/list-draft-audio?${devParams.toString()}`);
                    const approvedItems = new Set();
                    
                    if (devResponse.ok) {
                        const devData = await devResponse.json();
                        if (devData.items && Array.isArray(devData.items)) {
                            devData.items.forEach(item => {
                                const fileName = item.name.split('/').pop() || '';
                                const baseId = fileName.replace(/\.mp3$/i, '').replace(/_v\d{3}$/i, '');
                                if (baseId) {
                                    approvedItems.add(baseId);
                                }
                            });
                        }
                    }
                    
                    // Get draft items from levante-assets-draft (should be shown)
                    const draftParams = new URLSearchParams({
                        bucket: 'levante-assets-draft',
                        prefix: `audio/${this.currentLangCode}/`
                    });
                    
                    const draftResponse = await fetch(`/api/list-draft-audio?${draftParams.toString()}`);
                    const draftItems = new Set();
                    
                    if (draftResponse.ok) {
                        const draftData = await draftResponse.json();
                        if (draftData.items && Array.isArray(draftData.items)) {
                            draftData.items.forEach(item => {
                                const fileName = item.name.split('/').pop() || '';
                                const baseId = fileName.replace(/\.mp3$/i, '').replace(/_v\d{3}$/i, '');
                                if (baseId) {
                                    draftItems.add(baseId);
                                }
                            });
                        }
                    }
                    
                    // Filter: show items that are in draft but NOT in dev (pending approval)
                    const itemsWithAudio = items.filter(item => {
                        const itemId = item.item_id || '';
                        const baseId = itemId.replace(/_v\d{3}$/i, '');
                        // Show if it's in draft bucket and not yet approved (not in dev bucket)
                        return draftItems.has(baseId) && !approvedItems.has(baseId);
                    });
                    
                    return itemsWithAudio;
                } catch (error) {
                    console.error('Error filtering items with audio:', error);
                    // On error, return all items rather than none
                    return items;
                }
            }

            getTextForItem(item, langCode) {
                // Debug: log available keys for first item
                if (!this._debuggedKeys && Object.keys(item).length > 0) {
                    const ptKeys = Object.keys(item).filter(k => k.toLowerCase().includes('pt') || k.toLowerCase().includes('portuguese'));
                    console.log('Available CSV columns with "pt":', ptKeys);
                    console.log('All CSV columns:', Object.keys(item));
                    console.log('Looking for langCode:', langCode);
                    this._debuggedKeys = true;
                }
                
                const keys = Object.keys(item);
                
                // For pt-PT, check multiple possible column names
                if (langCode === 'pt-PT') {
                    // Try exact match FIRST (pt-PT is the correct column name)
                    if (item['pt-PT'] && item['pt-PT'].trim()) {
                        return item['pt-PT'].trim();
                    }
                    // Try all other possible Portuguese column name variations
                    const ptColumnNames = ['pt', 'pt-pt', 'pt_PT', 'pt_pt', 'ptpt'];
                    for (const colName of ptColumnNames) {
                        if (item[colName] && item[colName].trim()) {
                            console.log(`Found Portuguese translation in '${colName}' column for item ${item.item_id || 'unknown'}`);
                            return item[colName].trim();
                        }
                    }
                    // Try case-insensitive match for 'pt'
                    const ptMatch = keys.find(k => k.toLowerCase() === 'pt');
                    if (ptMatch && item[ptMatch] && item[ptMatch].trim()) {
                        console.log(`Found Portuguese translation in '${ptMatch}' column (case-insensitive)`);
                        return item[ptMatch].trim();
                    }
                }
                
                // Try exact match for other languages
                let text = item[langCode];
                if (text && text.trim()) {
                    return text.trim();
                }
                
                // Try case-insensitive match
                const match = keys.find(k => k.toLowerCase() === langCode.toLowerCase());
                if (match && item[match] && item[match].trim()) {
                    return item[match].trim();
                }
                
                // Try base language if langCode has a hyphen (e.g., es-CO -> es)
                if (langCode.includes('-')) {
                    const base = langCode.split('-')[0];
                    if (item[base] && item[base].trim()) {
                        return item[base].trim();
                    }
                    // Also try case-insensitive base match
                    const baseMatch = keys.find(k => k.toLowerCase() === base.toLowerCase());
                    if (baseMatch && item[baseMatch] && item[baseMatch].trim()) {
                        return item[baseMatch].trim();
                    }
                }
                
                // Try alternative column names (common variations)
                const altNames = {
                    'es-CO': ['es-co', 'es_CO', 'es_co', 'esco'],
                    'es-AR': ['es-ar', 'es_AR', 'es_ar', 'esar'],
                    'de-CH': ['de-ch', 'de_CH', 'de_ch', 'dech'],
                    'fr-CA': ['fr-ca', 'fr_CA', 'fr_ca', 'frca'],
                    'pt-PT': ['pt-pt', 'pt_PT', 'pt_pt', 'ptpt'] // Note: 'pt' already checked above
                };
                
                if (altNames[langCode]) {
                    for (const altName of altNames[langCode]) {
                        if (item[altName] && item[altName].trim()) {
                            return item[altName].trim();
                        }
                    }
                }
                
                // Try to find any column that contains the language code (for debugging)
                const langMatch = keys.find(k => {
                    const kLower = k.toLowerCase();
                    const langLower = langCode.toLowerCase();
                    return kLower.includes(langLower) || langLower.includes(kLower);
                });
                if (langMatch && item[langMatch] && item[langMatch].trim()) {
                    console.log(`Found translation using fuzzy match: column '${langMatch}' for langCode '${langCode}'`);
                    return item[langMatch].trim();
                }
                
                // Debug: Log what we tried for pt-PT
                if (langCode === 'pt-PT') {
                    const ptKeys = keys.filter(k => k.toLowerCase().includes('pt'));
                    console.warn(`Could not find Portuguese translation for item ${item.item_id || 'unknown'}. Tried columns:`, ['pt', 'pt-PT', 'pt-pt', 'pt_PT', 'pt_pt', 'ptpt', ...ptKeys]);
                }
                
                // Return empty string - do NOT fall back to English
                // This ensures we don't show English when Portuguese translation is missing
                return '';
            }

            async switchTab(tab) {
                this.currentTab = tab;
                
                // Update tab buttons
                document.getElementById('tabPending').classList.toggle('active', tab === 'pending');
                document.getElementById('tabApproved').classList.toggle('active', tab === 'approved');
                document.getElementById('tabNoAudio').classList.toggle('active', tab === 'noaudio');
                
                // Update tab content
                document.getElementById('tabContentPending').classList.toggle('active', tab === 'pending');
                document.getElementById('tabContentApproved').classList.toggle('active', tab === 'approved');
                document.getElementById('tabContentNoAudio').classList.toggle('active', tab === 'noaudio');
                
                // Re-render items for the selected tab
                if (this.currentLanguage && this.currentLangCode) {
                    await this.refreshItemsForCurrentTab();
                    // Search filter is already applied in refreshItemsForCurrentTab()
                }
            }

            async refreshItemsForCurrentTab() {
                // Get all items with translations
                const withTranslations = this.data.filter(item => {
                    const text = this.getTextForItem(item, this.currentLangCode);
                    return text && text.trim();
                });
                
                if (this.currentTab === 'approved') {
                    // For approved tab, get items from dev bucket
                    const approvedItemsList = await this.getApprovedItemsFromDev(withTranslations);
                    this.renderApprovedItems(approvedItemsList);
                    this.setStatus(`Showing ${approvedItemsList.length} approved items`, 'success');
                } else if (this.currentTab === 'noaudio') {
                    // For no audio tab, get items without audio files
                    const itemsWithoutAudio = await this.getItemsWithoutAudio(withTranslations);
                    this.renderNoAudioItems(itemsWithoutAudio);
                    this.setStatus(`Showing ${itemsWithoutAudio.length} items without audio`, 'success');
                } else {
                    // For pending tab, get items from draft bucket (excluding approved)
                    const itemsWithAudio = await this.filterItemsWithAudio(withTranslations);
                    await this.renderPendingItems(itemsWithAudio);
                    this.setStatus(`Showing ${itemsWithAudio.length} items in To Be Approved tab`, 'success');
                }
                
                // Update stats after rendering
                await this.updateApprovalStats();
                
                // Apply search filter if active
                if (this.currentSearchQuery) {
                    this.applySearchFilter(this.currentSearchQuery);
                }
            }

            async getItemsWithoutAudio(items) {
                // Get items that don't have audio files in either draft or dev bucket
                try {
                    const allItemsWithAudio = await this.getAllItemsWithAudio(items);
                    const itemsWithAudioSet = new Set();
                    
                    // Get all baseIds that have audio
                    const draftParams = new URLSearchParams({
                        bucket: 'levante-assets-draft',
                        prefix: `audio/${this.currentLangCode}/`
                    });
                    const devParams = new URLSearchParams({
                        bucket: 'levante-assets-dev',
                        prefix: `audio/${this.currentLangCode}/`
                    });
                    
                    const [draftResponse, devResponse] = await Promise.all([
                        fetch(`/api/list-draft-audio?${draftParams.toString()}`),
                        fetch(`/api/list-draft-audio?${devParams.toString()}`)
                    ]);
                    
                    if (draftResponse.ok) {
                        const draftData = await draftResponse.json();
                        if (draftData.items && Array.isArray(draftData.items)) {
                            draftData.items.forEach(item => {
                                const fileName = item.name.split('/').pop() || '';
                                const baseId = fileName.replace(/\.mp3$/i, '').replace(/_v\d{3}$/i, '');
                                if (baseId) itemsWithAudioSet.add(baseId);
                            });
                        }
                    }
                    
                    if (devResponse.ok) {
                        const devData = await devResponse.json();
                        if (devData.items && Array.isArray(devData.items)) {
                            devData.items.forEach(item => {
                                const fileName = item.name.split('/').pop() || '';
                                const baseId = fileName.replace(/\.mp3$/i, '').replace(/_v\d{3}$/i, '');
                                if (baseId) itemsWithAudioSet.add(baseId);
                            });
                        }
                    }
                    
                    // Filter items to only those WITHOUT audio
                    const itemsWithoutAudio = items.filter(item => {
                        const itemId = item.item_id || '';
                        const baseId = itemId.replace(/_v\d{3}$/i, '');
                        return !itemsWithAudioSet.has(baseId);
                    });
                    
                    return itemsWithoutAudio;
                } catch (error) {
                    console.error('Error getting items without audio:', error);
                    return [];
                }
            }

            async getApprovedItemsFromDev(items) {
                // Get approved items that exist in dev bucket
                // Respects unapprovedItems set to exclude explicitly unapproved items
                try {
                    const devParams = new URLSearchParams({
                        bucket: 'levante-assets-dev',
                        prefix: `audio/${this.currentLangCode}/`
                    });
                    
                    const devResponse = await fetch(`/api/list-draft-audio?${devParams.toString()}`);
                    const approvedItemIds = new Set();
                    let excludedCount = 0;
                    
                    if (devResponse.ok) {
                        const devData = await devResponse.json();
                        if (devData.items && Array.isArray(devData.items)) {
                            devData.items.forEach(item => {
                                const fileName = item.name.split('/').pop() || '';
                                const baseId = fileName.replace(/\.mp3$/i, '').replace(/_v\d{3}$/i, '');
                                if (baseId) {
                                    // Only include if not explicitly unapproved
                                    if (!this.unapprovedItems.has(baseId)) {
                                        approvedItemIds.add(baseId);
                                        // Also add to approvedItems set if not already there
                                        // This ensures items in dev bucket are tracked as approved
                                        this.approvedItems.add(baseId);
                                    } else {
                                        excludedCount++;
                                    }
                                }
                            });
                        }
                    }
                    
                    // Filter items to only those that are in dev bucket AND not unapproved
                    // If they're in dev bucket and not unapproved, they're approved
                    const approvedItemsList = items.filter(item => {
                        const itemId = item.item_id || '';
                        const baseId = itemId.replace(/_v\d{3}$/i, '');
                        return approvedItemIds.has(baseId);
                    });
                    
                    console.log(`Found ${approvedItemsList.length} approved items in dev bucket (${excludedCount} excluded as unapproved)`);
                    return approvedItemsList;
                } catch (error) {
                    console.error('Error getting approved items from dev:', error);
                    return [];
                }
            }

            async renderItems(items) {
                // This function is called from selectLanguage but refreshItemsForCurrentTab handles rendering
                // So we just ensure status is cleared here
                if (items.length === 0 && this.currentTab !== 'noaudio') {
                    this.setStatus('No items found', 'success');
                }
            }

            async renderPendingItems(items) {
                const container = document.getElementById('itemsList');
                
                if (items.length === 0) {
                    container.innerHTML = `
                        <div class="empty-state">
                            <i class="fas fa-inbox"></i>
                            <h3>No items found</h3>
                            <p>No translations available for the selected language</p>
                        </div>
                    `;
                    // Still update stats even if no items
                    await this.updateApprovalStats();
                    return;
                }
                
                // Update approval stats
                await this.updateApprovalStats();
                
                container.innerHTML = items.map(item => {
                    const itemId = item.item_id || 'unknown';
                    const baseId = itemId.replace(/_v\d{3}$/, '');
                    // Try multiple possible column names for English source
                    const sourceText = item.en || item.english || item.text || item['en-US'] || item['en_US'] || '';
                    const translatedText = this.getTextForItem(item, this.currentLangCode);
                    
                    // Debug: Log source text for first few items
                    if (items.indexOf(item) < 3) {
                        console.log(`Item ${itemId} source text check:`, {
                            'item.en': item.en,
                            'item.english': item.english,
                            'item.text': item.text,
                            'sourceText': sourceText,
                            'availableKeys': Object.keys(item).filter(k => k.toLowerCase().includes('en') || k.toLowerCase() === 'text')
                        });
                    }
                    
                    // Debug: Log if translation is empty or same as source
                    if (!translatedText || translatedText === sourceText) {
                        console.warn(`Item ${itemId}: Translation empty or matches source. LangCode: ${this.currentLangCode}, Available keys:`, Object.keys(item).filter(k => k.toLowerCase().includes('pt') || k.toLowerCase().includes(this.currentLangCode.toLowerCase())));
                    }
                    
                    const escapedItemId = this.escapeHtml(itemId);
                    const escapedSource = this.escapeHtml(sourceText);
                    const escapedTranslated = this.escapeHtml(translatedText || ''); // Ensure empty string if no translation
                    
                    const pendingKey = this.pendingSaveKey;
                    const key = `${this.currentLangCode}::${itemId}`;
                    const isPending = Boolean(
                        pendingKey &&
                        pendingKey === key &&
                        this.latestGeneratedAudio &&
                        this.latestGeneratedAudio.itemId === itemId &&
                        this.latestGeneratedAudio.langCode === this.currentLangCode
                    );
                    
                    const isApproved = this.approvedItems.has(baseId);
                    
                    return `
                        <div class="item-card ${isApproved ? 'approved' : ''}" data-item-id="${escapedItemId}">
                            <div class="item-header">
                                <div class="item-id">${escapedItemId}</div>
                            </div>
                            <div class="item-content-wrapper">
                                <div class="item-grid-top">
                                    <div class="text-block item-source">
                                        <div class="text-label">Source (English)</div>
                                        <div class="text-content source">${escapedSource || '<em style="color: #999;">Source text not available</em>'}</div>
                                    </div>
                                    <div class="text-block item-translated">
                                        <div class="text-label">Translation (${this.currentLanguage})</div>
                                        <div class="text-content translated">${escapedTranslated || '<em style="color: #999;">Translation not available</em>'}</div>
                                    </div>
                                </div>
                                <div class="item-grid-bottom">
                                    <div class="item-actions">
                                        <button class="btn btn-secondary" onclick="dashboard.playAudio('${escapedItemId}')" title="Play existing audio">
                                            <i class="fas fa-play"></i> Play
                                        </button>
                                <button class="btn btn-approve" onclick="dashboard.approveAudio('${escapedItemId}')" title="Approve this audio and move to approved bucket">
                                    <i class="fas fa-check-circle"></i> Approve
                                </button>
                                        <button class="btn btn-primary" onclick="dashboard.regenerateAudio('${escapedItemId}')" title="Generate new audio">
                                            <i class="fas fa-arrows-rotate"></i> Regenerate
                                        </button>
                                        <button class="btn btn-success save-btn" data-item-id="${escapedItemId}" onclick="dashboard.saveAudio('${escapedItemId}')" ${isPending ? '' : 'disabled'} title="${isPending ? 'Approve & save generated audio' : 'Generate audio before saving'}">
                                            <i class="fas fa-check-circle"></i> Approve & Save
                                        </button>
                                    </div>
                                    <div class="text-block item-audio-enhanced">
                                        <div class="text-label">Audio-enhanced string</div>
                                        <textarea class="audio-enhanced-input" id="audioEnhanced_${escapedItemId}" data-item-id="${escapedItemId}" rows="3" placeholder="Edit text for audio generation...">${escapedTranslated || ''}</textarea>
                                    </div>
                                </div>
                            </div>
                        </div>
                    `;
                }).join('');
                
                // Update save button states
                this.updateSaveButtonStates();
            }

            renderApprovedItems(items) {
                const container = document.getElementById('itemsListApproved');
                
                if (items.length === 0) {
                    container.innerHTML = `
                        <div class="empty-state">
                            <i class="fas fa-check-circle"></i>
                            <h3>No approved items</h3>
                            <p>Approved items will appear here</p>
                        </div>
                    `;
                    return;
                }
                
                container.innerHTML = items.map(item => {
                    const itemId = item.item_id || 'unknown';
                    const baseId = itemId.replace(/_v\d{3}$/, '');
                    const sourceText = item.en || item.english || '';
                    const translatedText = this.getTextForItem(item, this.currentLangCode);
                    const escapedItemId = this.escapeHtml(itemId);
                    const escapedSource = this.escapeHtml(sourceText);
                    const escapedTranslated = this.escapeHtml(translatedText);
                    
                    return `
                        <div class="item-card-compact" data-item-id="${escapedItemId}">
                            <div class="item-card-compact-info">
                                <div class="item-card-compact-id">${escapedItemId}</div>
                                <div class="item-card-compact-text">${escapedTranslated}</div>
                            </div>
                            <div class="item-card-compact-actions">
                                <button class="btn btn-secondary" onclick="dashboard.playAudio('${escapedItemId}')" title="Play audio">
                                    <i class="fas fa-play"></i> Play
                                </button>
                                <button class="btn btn-warning" onclick="dashboard.unapproveAudio('${escapedItemId}')" title="Unapprove this item">
                                    <i class="fas fa-undo"></i> Unapprove
                                </button>
                            </div>
                        </div>
                    `;
                }).join('');
            }

            renderNoAudioItems(items) {
                const container = document.getElementById('itemsListNoAudio');
                
                if (items.length === 0) {
                    container.innerHTML = `
                        <div class="empty-state">
                            <i class="fas fa-volume-mute"></i>
                            <h3>No items without audio</h3>
                            <p>All items have audio files</p>
                        </div>
                    `;
                    return;
                }
                
                container.innerHTML = items.map(item => {
                    const itemId = item.item_id || 'unknown';
                    const baseId = itemId.replace(/_v\d{3}$/, '');
                    const sourceText = item.en || item.english || item.text || '';
                    const translatedText = this.getTextForItem(item, this.currentLangCode);
                    const escapedItemId = this.escapeHtml(itemId);
                    const escapedSource = this.escapeHtml(sourceText);
                    const escapedTranslated = this.escapeHtml(translatedText || '');
                    
                    // Check if audio has been generated for this item
                    const pendingKey = this.pendingSaveKey;
                    const key = `${this.currentLangCode}::${itemId}`;
                    const isPending = Boolean(
                        pendingKey &&
                        pendingKey === key &&
                        this.latestGeneratedAudio &&
                        this.latestGeneratedAudio.itemId === itemId &&
                        this.latestGeneratedAudio.langCode === this.currentLangCode
                    );
                    
                    return `
                        <div class="item-card-compact" data-item-id="${escapedItemId}">
                            <div class="item-card-compact-info">
                                <div class="item-card-compact-id">${escapedItemId}</div>
                                <div class="item-card-compact-source">${escapedSource || '<em style="color: #999;">Source text not available</em>'}</div>
                                <div class="item-card-compact-text">${escapedTranslated || '<em style="color: #999;">Translation not available</em>'}</div>
                            </div>
                            <div class="item-card-compact-actions">
                                <button class="btn btn-primary" onclick="dashboard.regenerateAudio('${escapedItemId}')" title="Generate audio for this item">
                                    <i class="fas fa-microphone"></i> Generate Audio
                                </button>
                                <button class="btn btn-success save-approve-btn" data-item-id="${escapedItemId}" onclick="dashboard.saveAndApproveAudio('${escapedItemId}')" ${isPending ? '' : 'disabled'} title="${isPending ? 'Save generated audio and approve immediately' : 'Generate audio before saving and approving'}">
                                    <i class="fas fa-check-double"></i> Save & Approve
                                </button>
                            </div>
                        </div>
                    `;
                }).join('');
                
                // Update save button states
                this.updateSaveButtonStates();
            }

            updateSaveButtonStates() {
                const buttons = document.querySelectorAll('.save-btn, .save-approve-btn');
                buttons.forEach(btn => {
                    const itemId = btn.dataset.itemId;
                    const pendingKey = this.pendingSaveKey;
                    const key = `${this.currentLangCode}::${itemId}`;
                    const isPending = Boolean(
                        pendingKey &&
                        pendingKey === key &&
                        this.latestGeneratedAudio &&
                        this.latestGeneratedAudio.itemId === itemId &&
                        this.latestGeneratedAudio.langCode === this.currentLangCode
                    );
                    btn.disabled = !isPending;
                    btn.title = isPending ? 'Approve & save generated audio' : 'Generate audio before saving';
                });
            }

            async playAudio(itemId) {
                try {
                    this.setStatus(`Loading audio for ${itemId}...`, 'loading');
                    
                    // Play audio from levante-assets-draft bucket (where draft items are)
                    // Path: audio/{langCode}/{itemId}.mp3 or audio/{langCode}/{itemId}_v###.mp3
                    const baseId = itemId.replace(/_v\d{3}$/, '');
                    let audioPath = null;
                    
                    // First, try to find the actual file in draft bucket
                    try {
                        const listParams = new URLSearchParams({
                            bucket: 'levante-assets-draft',
                            prefix: `audio/${this.currentLangCode}/${baseId}`
                        });
                        
                        const listResponse = await fetch(`/api/list-draft-audio?${listParams.toString()}`);
                        if (listResponse.ok) {
                            const listData = await listResponse.json();
                            if (listData.items && listData.items.length > 0) {
                                // Get the most recent version
                                const matchingFiles = listData.items.filter(item => {
                                    const fileName = item.name.split('/').pop() || '';
                                    return fileName.startsWith(baseId) && fileName.endsWith('.mp3');
                                });
                                
                                if (matchingFiles.length > 0) {
                                    matchingFiles.sort((a, b) => {
                                        const dateA = new Date(a.updated || a.timeCreated || 0);
                                        const dateB = new Date(b.updated || b.timeCreated || 0);
                                        return dateB - dateA;
                                    });
                                    audioPath = matchingFiles[0].name;
                                }
                            }
                        }
                    } catch (listError) {
                        console.warn('Could not list audio files for playback', listError);
                    }
                    
                    // Fallback to default path if not found
                    if (!audioPath) {
                        audioPath = `audio/${this.currentLangCode}/${itemId}.mp3`;
                    }
                    
                    const params = new URLSearchParams({
                        bucket: 'levante-assets-draft',
                        path: audioPath
                    });
                    
                    const response = await fetch(`/api/get-draft-audio?${params.toString()}`);
                    
                    if (!response.ok) {
                        throw new Error('Audio not found in levante-assets-draft bucket');
                    }
                    
                    const blob = await response.blob();
                    const audioUrl = URL.createObjectURL(blob);
                    const audio = new Audio(audioUrl);
                    
                    audio.addEventListener('ended', () => {
                        URL.revokeObjectURL(audioUrl);
                        this.setStatus('Playback completed', 'success');
                    });
                    
                    audio.addEventListener('error', () => {
                        URL.revokeObjectURL(audioUrl);
                        this.setStatus('Error playing audio', 'error');
                    });
                    
                    await audio.play();
                    this.setStatus(`Playing audio for ${itemId}...`, 'success');
                } catch (error) {
                    console.error('Play audio error:', error);
                    this.setStatus(`No audio found for ${itemId} in levante-assets-dev. Generate audio first.`, 'error');
                }
            }

            async regenerateAudio(itemId) {
                try {
                    const item = this.data.find(entry => entry.item_id === itemId);
                    if (!item) {
                        throw new Error(`Item ${itemId} not found`);
                    }
                    
                    // Get audio-enhanced string from textarea, fallback to translated text
                    const audioEnhancedInput = document.getElementById(`audioEnhanced_${itemId}`);
                    let text = '';
                    if (audioEnhancedInput && audioEnhancedInput.value) {
                        text = audioEnhancedInput.value.trim();
                    }
                    
                    // Fallback to translated text if audio-enhanced string is empty
                    if (!text) {
                        text = this.getTextForItem(item, this.currentLangCode);
                    }
                    
                    if (!text) {
                        throw new Error(`No translation text available for ${itemId}`);
                    }
                    
                    this.setStatus(`Generating audio for ${itemId}...`, 'loading');
                    
                    const langConfig = this.languages[this.currentLanguage];
                    const voiceId = await this.getVoiceId(langConfig.voice);
                    
                    if (!voiceId) {
                        throw new Error('Voice not found');
                    }
                    
                    const audioBlob = await this.generateElevenLabsAudio(text, voiceId);
                    const audioBase64 = await this.convertBlobToBase64(audioBlob);
                    
                    const itemLabel = item?.labels || item?.task || itemId;
                    
                    this.latestGeneratedAudio = {
                        itemId,
                        langCode: this.currentLangCode,
                        audioBlob,
                        audioBase64,
                        service: 'ElevenLabs',
                        voiceId,
                        voiceName: langConfig.voice,
                        text,
                        itemLabel
                    };
                    this.pendingSaveKey = `${this.currentLangCode}::${itemId}`;
                    
                    this.updateSaveButtonStates();
                    
                    // Refresh current tab to update button states (especially for No Audio tab)
                    if (this.currentTab === 'noaudio') {
                        const withTranslations = this.data.filter(item => {
                            const text = this.getTextForItem(item, this.currentLangCode);
                            return text && text.trim();
                        });
                        const itemsWithoutAudio = await this.getItemsWithoutAudio(withTranslations);
                        this.renderNoAudioItems(itemsWithoutAudio);
                    } else {
                        await this.refreshItemsForCurrentTab();
                    }
                    
                    this.setStatus(`Audio generated for ${itemId}. Click Save to store it.`, 'success');
                    
                    // Auto-play the generated audio
                    const audioUrl = URL.createObjectURL(audioBlob);
                    const audio = new Audio(audioUrl);
                    audio.addEventListener('ended', () => URL.revokeObjectURL(audioUrl));
                    audio.addEventListener('error', () => URL.revokeObjectURL(audioUrl));
                    await audio.play();
                } catch (error) {
                    console.error('Regenerate audio error:', error);
                    this.setStatus(`Error generating audio: ${error.message}`, 'error');
                }
            }

            getCredentials() {
                // Get credentials from localStorage (same as main dashboard)
                try {
                    return JSON.parse(localStorage.getItem('levante_credentials') || '{}');
                } catch (error) {
                    return {};
                }
            }

            async getVoiceId(voiceName) {
                // Try to load voices from API if available, otherwise use fallback mapping
                try {
                    // Try with credentials first (for users who have saved their key)
                    const credentials = this.getCredentials();
                    const elevenKey = credentials.elevenlabs_api_key || credentials.elevenlabsApiKey;
                    
                    const headers = {
                        'Content-Type': 'application/json'
                    };
                    
                    // Add API key header if available (server will use env var as fallback)
                    if (elevenKey) {
                        headers['X-API-KEY'] = elevenKey;
                    }
                    
                    const response = await fetch('/api/elevenlabs-proxy', {
                        method: 'GET',
                        headers: headers
                    });
                    
                    if (response.ok) {
                        const data = await response.json();
                        if (data.voices && Array.isArray(data.voices)) {
                            const voice = data.voices.find(v => v.name === voiceName);
                            if (voice && voice.voice_id) {
                                return voice.voice_id;
                            }
                        }
                    } else if (response.status === 400) {
                        // API key missing - server will use env var, so try without header
                        const fallbackResponse = await fetch('/api/elevenlabs-proxy', {
                            method: 'GET',
                            headers: {
                                'Content-Type': 'application/json'
                            }
                        });
                        
                        if (fallbackResponse.ok) {
                            const data = await fallbackResponse.json();
                            if (data.voices && Array.isArray(data.voices)) {
                                const voice = data.voices.find(v => v.name === voiceName);
                                if (voice && voice.voice_id) {
                                    return voice.voice_id;
                                }
                            }
                        }
                    }
                } catch (error) {
                    console.warn('Could not load voices from API, using fallback', error);
                }
                
                // Fallback voice mapping (these are approximate - actual IDs should come from API)
                 const voiceMap = {
                    'Clara - Children\'s Storyteller': 'pNInz6obpgDQGcFmaJgB',
                    'Malena Tango': 'ErXwobaYiN019PkySvjV',
                    'Julia': 'pNInz6obpgDQGcFmaJgB',
                    'Caroline - Top France - Narrative, warm, sweet': 'pNInz6obpgDQGcFmaJgB',
                    'Emma - Natural conversations in Dutch': 'pNInz6obpgDQGcFmaJgB'
                };
                
                return voiceMap[voiceName] || 'pNInz6obpgDQGcFmaJgB'; // Default voice
            }

            async generateElevenLabsAudio(text, voiceId) {
                // Use same approach as main dashboard: try credentials first, server env var as fallback
                const credentials = this.getCredentials();
                const elevenKey = credentials.elevenlabs_api_key || credentials.elevenlabsApiKey;
                
                const headers = {
                    'Content-Type': 'application/json'
                };
                
                // Add API key header if available (exactly like main dashboard)
                // Server will use ELEVENLABS_API_KEY env var if header is not provided
                if (elevenKey) {
                    headers['X-API-KEY'] = elevenKey;
                }
                
                const requestData = {
                    text: text,
                    model_id: 'eleven_multilingual_v2',
                    output_format: 'mp3_22050_32'
                };
                
                const response = await fetch(`/api/elevenlabs-proxy?voice_id=${voiceId}`, {
                    method: 'POST',
                    headers: headers,
                    body: JSON.stringify(requestData)
                });
                
                if (!response.ok) {
                    const errorText = await response.text();
                    let errorMessage = `ElevenLabs API error: ${response.status}`;
                    try {
                        const errorJson = JSON.parse(errorText);
                        errorMessage = errorJson.error || errorJson.message || errorJson.details || errorMessage;
                    } catch (e) {
                        errorMessage += ` - ${errorText}`;
                    }
                    throw new Error(errorMessage);
                }
                
                return await response.blob();
            }

            async convertBlobToBase64(blob) {
                return new Promise((resolve, reject) => {
                    const reader = new FileReader();
                    reader.onloadend = () => {
                        const base64 = reader.result.split(',')[1];
                        resolve(base64);
                    };
                    reader.onerror = reject;
                    reader.readAsDataURL(blob);
                });
            }


            async approveAudio(itemId) {
                try {
                    const baseId = itemId.replace(/_v\d{3}$/, '');
                    
                    // Check if already approved
                    if (this.approvedItems.has(baseId)) {
                        this.setStatus(`${itemId} is already approved`, 'info');
                        return;
                    }
                    
                    this.setStatus(`Approving ${itemId}...`, 'loading');
                    
                    // Find the actual audio file path in draft bucket
                    let audioPath = null;
                    try {
                        const draftParams = new URLSearchParams({
                            bucket: 'levante-assets-draft',
                            prefix: `audio/${this.currentLangCode}/${baseId}`
                        });
                        
                        const draftResponse = await fetch(`/api/list-draft-audio?${draftParams.toString()}`);
                        if (draftResponse.ok) {
                            const draftData = await draftResponse.json();
                            if (draftData.items && draftData.items.length > 0) {
                                const matchingFiles = draftData.items.filter(item => {
                                    const fileName = item.name.split('/').pop() || '';
                                    return fileName.startsWith(baseId) && fileName.endsWith('.mp3');
                                });
                                
                                if (matchingFiles.length > 0) {
                                    matchingFiles.sort((a, b) => {
                                        const dateA = new Date(a.updated || a.timeCreated || 0);
                                        const dateB = new Date(b.updated || b.timeCreated || 0);
                                        return dateB - dateA;
                                    });
                                    audioPath = matchingFiles[0].name;
                                }
                            }
                        }
                    } catch (draftError) {
                        console.warn(`Could not list audio files for ${baseId}`, draftError);
                    }
                    
                    if (!audioPath) {
                        audioPath = `audio/${this.currentLangCode}/${baseId}.mp3`;
<<<<<<< HEAD
                    }
                    
                    // Move the file from draft to dev bucket
                    const moveResponse = await fetch('/api/move-audio-to-dev', {
                        method: 'POST',
                        headers: {
                            'Content-Type': 'application/json'
                        },
                        body: JSON.stringify({
                            bucket: 'levante-assets-draft',
                            path: audioPath
                        })
                    });
                    
                    if (!moveResponse.ok) {
                        const errorText = await moveResponse.text();
                        throw new Error(errorText || 'Failed to move audio to approved bucket');
                    }
                    
=======
                    }
                    
                    // Move the file from draft to dev bucket
                    const moveResponse = await fetch('/api/move-audio-to-dev', {
                        method: 'POST',
                        headers: {
                            'Content-Type': 'application/json'
                        },
                        body: JSON.stringify({
                            bucket: 'levante-assets-draft',
                            path: audioPath
                        })
                    });
                    
                    if (!moveResponse.ok) {
                        const errorText = await moveResponse.text();
                        throw new Error(errorText || 'Failed to move audio to approved bucket');
                    }
                    
>>>>>>> 71b6cac9
                    // Update state
                    this.approvedItems.add(baseId);
                    this.unapprovedItems.delete(baseId); // Remove from unapproved if it was there
                    
                    // Update UI
                    await this.loadApprovalStatus();
                    await this.refreshItemsForCurrentTab();
                    await this.updateApprovalStats();
                    
                    // Apply search filter if active
                    if (this.currentSearchQuery) {
                        this.applySearchFilter(this.currentSearchQuery);
                    }
                    
                    this.setStatus(`Approved ${itemId}. Audio moved to approved bucket.`, 'success');
                } catch (error) {
                    console.error('Approve audio error:', error);
                    this.setStatus(`Error approving audio: ${error.message}`, 'error');
                }
            }

            async moveAudioToDraft(itemId, baseId) {
                // Move audio file from dev bucket back to draft bucket
                try {
                    // Find the actual audio file path in dev bucket
                    let audioPath = null;
                    try {
                        const devParams = new URLSearchParams({
                            bucket: 'levante-assets-dev',
                            prefix: `audio/${this.currentLangCode}/${baseId}`
                        });
                        
                        const devResponse = await fetch(`/api/list-draft-audio?${devParams.toString()}`);
                        if (devResponse.ok) {
                            const devData = await devResponse.json();
                            if (devData.items && devData.items.length > 0) {
                                const matchingFiles = devData.items.filter(item => {
                                    const fileName = item.name.split('/').pop() || '';
                                    return fileName.startsWith(baseId) && fileName.endsWith('.mp3');
                                });
                                
                                if (matchingFiles.length > 0) {
                                    matchingFiles.sort((a, b) => {
                                        const dateA = new Date(a.updated || a.timeCreated || 0);
                                        const dateB = new Date(b.updated || b.timeCreated || 0);
                                        return dateB - dateA;
                                    });
                                    audioPath = matchingFiles[0].name;
                                }
                            }
                        }
                    } catch (devError) {
                        console.warn(`Could not list audio files for ${baseId}`, devError);
                    }
                    
                    if (!audioPath) {
                        audioPath = `audio/${this.currentLangCode}/${baseId}.mp3`;
                    }
                    
                    // Move the file from dev back to draft bucket
                    const moveResponse = await fetch('/api/move-audio-to-draft', {
                        method: 'POST',
                        headers: {
                            'Content-Type': 'application/json'
                        },
                        body: JSON.stringify({
                            bucket: 'levante-assets-dev',
                            path: audioPath
                        })
                    });
                    
                    if (!moveResponse.ok) {
                        let errorMessage = 'Failed to move audio back to draft bucket';
                        try {
                            const errorData = await moveResponse.json();
                            errorMessage = errorData.error || errorData.message || errorMessage;
                        } catch (e) {
                            const errorText = await moveResponse.text();
                            if (errorText) errorMessage = errorText;
                        }
                        throw new Error(errorMessage);
                    }
                    
                    return true;
                } catch (error) {
                    console.error('Error moving audio to draft:', error);
                    throw error;
                }
            }

            async saveAudio(itemId) {
                try {
                    if (!this.latestGeneratedAudio || 
                        this.latestGeneratedAudio.itemId !== itemId ||
                        this.latestGeneratedAudio.langCode !== this.currentLangCode) {
                        throw new Error('No generated audio to save. Please regenerate audio first.');
                    }
                    
                    this.setStatus(`Saving and approving audio for ${itemId}...`, 'loading');
                    
                    const item = this.data.find(entry => entry.item_id === itemId);
                    const itemLabel = item?.labels || item?.task || itemId;
                    
                    const payload = {
                        audioBase64: this.latestGeneratedAudio.audioBase64,
                        langCode: this.currentLangCode,
                        itemId: itemId,
                        bucket: 'levante-assets-draft',
                        versioning: true,
                        tags: {
                            title: itemId,
                            artist: `Levante Framework - ${this.latestGeneratedAudio.service}`,
                            album: itemLabel || this.currentLangCode,
                            genre: 'Speech Synthesis',
                            comment: `Levante Project - ${this.latestGeneratedAudio.service} - ${this.latestGeneratedAudio.voiceName} - ${this.currentLangCode}`,
                            service: this.latestGeneratedAudio.service,
                            voice: this.latestGeneratedAudio.voiceName,
                            lang_code: this.currentLangCode,
                            text: this.latestGeneratedAudio.text || '',
                            created: new Date().toISOString(),
                            source: 'partner-dashboard'
                        }
                    };
                    
                    const response = await fetch('/api/save-audio', {
                        method: 'POST',
                        headers: {
                            'Content-Type': 'application/json'
                        },
                        body: JSON.stringify(payload)
                    });
                    
                    if (!response.ok) {
                        const error = await response.json();
                        throw new Error(error.message || 'Failed to save audio');
                    }
                    
                    // After saving, immediately move to dev bucket (approve)
                    const baseId = itemId.replace(/_v\d{3}$/, '');
                    
                    this.setStatus(`Moving ${itemId} to approved bucket...`, 'loading');
                    
                    // Find the actual audio file path
                    let audioPath = null;
                    try {
                        const draftParams = new URLSearchParams({
                            bucket: 'levante-assets-draft',
                            prefix: `audio/${this.currentLangCode}/${baseId}`
                        });
                        
                        const draftResponse = await fetch(`/api/list-draft-audio?${draftParams.toString()}`);
                        if (draftResponse.ok) {
                            const draftData = await draftResponse.json();
                            if (draftData.items && draftData.items.length > 0) {
                                const matchingFiles = draftData.items.filter(item => {
                                    const fileName = item.name.split('/').pop() || '';
                                    return fileName.startsWith(baseId) && fileName.endsWith('.mp3');
                                });
                                
                                if (matchingFiles.length > 0) {
                                    matchingFiles.sort((a, b) => {
                                        const dateA = new Date(a.updated || a.timeCreated || 0);
                                        const dateB = new Date(b.updated || b.timeCreated || 0);
                                        return dateB - dateA;
                                    });
                                    audioPath = matchingFiles[0].name;
                                }
                            }
                        }
                    } catch (draftError) {
                        console.warn(`Could not list audio files for ${baseId}`, draftError);
                    }
                    
                    if (!audioPath) {
                        audioPath = `audio/${this.currentLangCode}/${baseId}.mp3`;
                    }
                    
                    // Move the file to dev bucket
                    const moveResponse = await fetch('/api/move-audio-to-dev', {
                        method: 'POST',
                        headers: {
                            'Content-Type': 'application/json'
                        },
                        body: JSON.stringify({
                            bucket: 'levante-assets-draft',
                            path: audioPath
                        })
                    });
                    
                    if (!moveResponse.ok) {
                        const errorText = await moveResponse.text();
                        throw new Error(errorText || 'Failed to move audio to approved bucket');
                    }
                    
                    // Update state
                    this.pendingSaveKey = null;
                    this.latestGeneratedAudio = null;
                    this.approvedItems.add(baseId);
                    this.unapprovedItems.delete(baseId);
                    
                    // Update UI
                    this.updateSaveButtonStates();
                    await this.loadApprovalStatus();
                    await this.refreshItemsForCurrentTab();
                    await this.updateApprovalStats();
                    
                    // Apply search filter if active
                    if (this.currentSearchQuery) {
                        this.applySearchFilter(this.currentSearchQuery);
                    }
                    
                    this.setStatus(`Audio saved and approved for ${itemId}. Item moved to Approved tab.`, 'success');
                } catch (error) {
                    console.error('Save audio error:', error);
                    this.setStatus(`Error saving audio: ${error.message}`, 'error');
                }
            }

            async saveAndApproveAudio(itemId) {
                try {
                    if (!this.latestGeneratedAudio || 
                        this.latestGeneratedAudio.itemId !== itemId ||
                        this.latestGeneratedAudio.langCode !== this.currentLangCode) {
                        throw new Error('No generated audio to save. Please generate audio first.');
                    }
                    
                    this.setStatus(`Saving and approving audio for ${itemId}...`, 'loading');
                    
                    const item = this.data.find(entry => entry.item_id === itemId);
                    const itemLabel = item?.labels || item?.task || itemId;
                    const baseId = itemId.replace(/_v\d{3}$/, '');
                    
                    // Step 1: Save audio to draft bucket
                    const payload = {
                        audioBase64: this.latestGeneratedAudio.audioBase64,
                        langCode: this.currentLangCode,
                        itemId: itemId,
                        bucket: 'levante-assets-draft',
                        versioning: true,
                        tags: {
                            title: itemId,
                            artist: `Levante Framework - ${this.latestGeneratedAudio.service}`,
                            album: itemLabel || this.currentLangCode,
                            genre: 'Speech Synthesis',
                            comment: `Levante Project - ${this.latestGeneratedAudio.service} - ${this.latestGeneratedAudio.voiceName} - ${this.currentLangCode}`,
                            service: this.latestGeneratedAudio.service,
                            voice: this.latestGeneratedAudio.voiceName,
                            lang_code: this.currentLangCode,
                            text: this.latestGeneratedAudio.text || '',
                            created: new Date().toISOString(),
                            source: 'partner-dashboard'
                        }
                    };
                    
                    const saveResponse = await fetch('/api/save-audio', {
                        method: 'POST',
                        headers: {
                            'Content-Type': 'application/json'
                        },
                        body: JSON.stringify(payload)
                    });
                    
                    if (!saveResponse.ok) {
                        const error = await saveResponse.json();
                        throw new Error(error.message || 'Failed to save audio');
                    }
                    
                    // Step 2: Immediately move to dev bucket
                    this.setStatus(`Moving ${itemId} to approved bucket...`, 'loading');
<<<<<<< HEAD
                    
                    // Find the actual audio file path
                    let audioPath = null;
                    try {
                        const draftParams = new URLSearchParams({
                            bucket: 'levante-assets-draft',
                            prefix: `audio/${this.currentLangCode}/${baseId}`
                        });
                        
                        const draftResponse = await fetch(`/api/list-draft-audio?${draftParams.toString()}`);
                        if (draftResponse.ok) {
                            const draftData = await draftResponse.json();
                            if (draftData.items && draftData.items.length > 0) {
                                const matchingFiles = draftData.items.filter(item => {
                                    const fileName = item.name.split('/').pop() || '';
                                    return fileName.startsWith(baseId) && fileName.endsWith('.mp3');
                                });
                                
                                if (matchingFiles.length > 0) {
                                    matchingFiles.sort((a, b) => {
                                        const dateA = new Date(a.updated || a.timeCreated || 0);
                                        const dateB = new Date(b.updated || b.timeCreated || 0);
                                        return dateB - dateA;
                                    });
                                    audioPath = matchingFiles[0].name;
                                }
                            }
                        }
                    } catch (draftError) {
                        console.warn(`Could not list audio files for ${baseId}`, draftError);
                    }
                    
                    if (!audioPath) {
                        audioPath = `audio/${this.currentLangCode}/${baseId}.mp3`;
                    }
                    
                    // Move the file to dev bucket
                    const moveResponse = await fetch('/api/move-audio-to-dev', {
                        method: 'POST',
                        headers: {
                            'Content-Type': 'application/json'
                        },
                        body: JSON.stringify({
                            bucket: 'levante-assets-draft',
                            path: audioPath
                        })
                    });
                    
                    if (!moveResponse.ok) {
                        const errorText = await moveResponse.text();
                        throw new Error(errorText || 'Failed to move audio to approved bucket');
                    }
                    
=======
                    
                    // Find the actual audio file path
                    let audioPath = null;
                    try {
                        const draftParams = new URLSearchParams({
                            bucket: 'levante-assets-draft',
                            prefix: `audio/${this.currentLangCode}/${baseId}`
                        });
                        
                        const draftResponse = await fetch(`/api/list-draft-audio?${draftParams.toString()}`);
                        if (draftResponse.ok) {
                            const draftData = await draftResponse.json();
                            if (draftData.items && draftData.items.length > 0) {
                                const matchingFiles = draftData.items.filter(item => {
                                    const fileName = item.name.split('/').pop() || '';
                                    return fileName.startsWith(baseId) && fileName.endsWith('.mp3');
                                });
                                
                                if (matchingFiles.length > 0) {
                                    matchingFiles.sort((a, b) => {
                                        const dateA = new Date(a.updated || a.timeCreated || 0);
                                        const dateB = new Date(b.updated || b.timeCreated || 0);
                                        return dateB - dateA;
                                    });
                                    audioPath = matchingFiles[0].name;
                                }
                            }
                        }
                    } catch (draftError) {
                        console.warn(`Could not list audio files for ${baseId}`, draftError);
                    }
                    
                    if (!audioPath) {
                        audioPath = `audio/${this.currentLangCode}/${baseId}.mp3`;
                    }
                    
                    // Move the file to dev bucket
                    const moveResponse = await fetch('/api/move-audio-to-dev', {
                        method: 'POST',
                        headers: {
                            'Content-Type': 'application/json'
                        },
                        body: JSON.stringify({
                            bucket: 'levante-assets-draft',
                            path: audioPath
                        })
                    });
                    
                    if (!moveResponse.ok) {
                        const errorText = await moveResponse.text();
                        throw new Error(errorText || 'Failed to move audio to approved bucket');
                    }
                    
>>>>>>> 71b6cac9
                    // Step 3: Update state
                    this.pendingSaveKey = null;
                    this.latestGeneratedAudio = null;
                    this.approvedItems.add(baseId);
                    this.unapprovedItems.delete(baseId); // Remove from unapproved if it was there
                    
                    // Update UI
                    this.updateSaveButtonStates();
                    await this.loadApprovalStatus();
                    await this.refreshItemsForCurrentTab();
                    await this.updateApprovalStats();
                    
                    // Apply search filter if active
                    if (this.currentSearchQuery) {
                        this.applySearchFilter(this.currentSearchQuery);
                    }
                    
                    this.setStatus(`Audio saved and approved for ${itemId}. Item moved to Approved tab.`, 'success');
                } catch (error) {
                    console.error('Save and approve audio error:', error);
                    this.setStatus(`Error saving and approving audio: ${error.message}`, 'error');
                }
            }

            async unapproveAudio(itemId) {
                try {
                    const baseId = itemId.replace(/_v\d{3}$/, '');
                    
                    // Check if already unapproved
                    if (!this.approvedItems.has(baseId)) {
                        this.setStatus(`${itemId} is not approved`, 'info');
                        return;
                    }
                    
                    this.setStatus(`Unapproving ${itemId}...`, 'loading');
                    
                    // Move audio file back from dev to draft bucket
                    await this.moveAudioToDraft(itemId, baseId);
                    
                    // Update state
                    this.approvedItems.delete(baseId);
                    this.unapprovedItems.add(baseId); // Track as unapproved
                    
                    // Update UI
                    await this.loadApprovalStatus();
                    await this.refreshItemsForCurrentTab();
                    await this.updateApprovalStats();
                    
                    // Apply search filter if active
                    if (this.currentSearchQuery) {
                        this.applySearchFilter(this.currentSearchQuery);
                    }
                    
                    this.setStatus(`Unapproved ${itemId}. Audio moved back to draft bucket.`, 'success');
                } catch (error) {
                    console.error('Unapprove audio error:', error);
                    this.setStatus(`Error unapproving audio: ${error.message}`, 'error');
                }
            }

            async unapproveAudio_OLD(itemId) {
                try {
                    this.setStatus(`Unapproving audio for ${itemId}...`, 'loading');
                    
                    const baseId = itemId.replace(/_v\d{3}$/, '');
                    
                    // Remove from approved items set
                    this.approvedItems.delete(baseId);
                    // Also remove from pending approvals if it was there
                    this.pendingApprovals.delete(baseId);
                    // Mark as explicitly unapproved (prevents re-adding from dev bucket)
                    this.unapprovedItems.add(baseId);
                    
                    console.log(`Unapproved ${baseId}. Approved: ${this.approvedItems.size}, Unapproved: ${this.unapprovedItems.size}`);
                    
                    // Update UI
                    
                    // Re-render items - need to get both draft and approved items
                    await this.refreshItemsForCurrentTab();
                    
                    // Update stats after unapproval
                    await this.updateApprovalStats();
                    
                    // Apply current search filter if any
                    if (this.currentSearchQuery) {
                        this.applySearchFilter(this.currentSearchQuery);
                    }
                    
                    this.setStatus(`Audio unapproved for ${itemId}. It will no longer appear in the Approved tab.`, 'success');
                } catch (error) {
                    console.error('Unapprove audio error:', error);
                    this.setStatus(`Error unapproving audio: ${error.message}`, 'error');
                }
            }

            handleSearch(query) {
                this.currentSearchQuery = query.trim();
                const searchInput = document.getElementById('searchInput');
                const searchClear = document.getElementById('searchClear');
                
                if (searchClear) {
                    searchClear.style.display = this.currentSearchQuery ? 'block' : 'none';
                }
                
                this.applySearchFilter(this.currentSearchQuery);
            }

            clearSearch() {
                const searchInput = document.getElementById('searchInput');
                if (searchInput) {
                    searchInput.value = '';
                }
                this.currentSearchQuery = '';
                this.handleSearch('');
            }

            applySearchFilter(query) {
                if (!query) {
                    // Show all items - re-render without filter
                    if (this.currentLanguage && this.currentLangCode) {
                        this.refreshItemsForCurrentTab();
                    }
                    return;
                }
                
                const lowerQuery = query.toLowerCase();
                const container = this.currentTab === 'approved' 
                    ? document.getElementById('itemsListApproved')
                    : document.getElementById('itemsList');
                
                if (!container) return;
                
                // Get all item cards
                const itemCards = container.querySelectorAll('.item-card, .item-card-compact');
                
                itemCards.forEach(card => {
                    const itemId = card.dataset.itemId || '';
                    const itemIdLower = itemId.toLowerCase();
                    
                    // Get text content from the card
                    const textContent = card.textContent || '';
                    const textContentLower = textContent.toLowerCase();
                    
                    // Show if item ID or any text matches
                    const matches = itemIdLower.includes(lowerQuery) || textContentLower.includes(lowerQuery);
                    card.style.display = matches ? '' : 'none';
                });
                
                // Update empty state if no matches
                const visibleCards = Array.from(itemCards).filter(card => card.style.display !== 'none');
                const emptyState = container.querySelector('.empty-state');
                if (visibleCards.length === 0 && emptyState) {
                    emptyState.style.display = 'block';
                    emptyState.innerHTML = `
                        <i class="fas fa-search"></i>
                        <h3>No items found</h3>
                        <p>No items match "${query}"</p>
                    `;
                } else if (emptyState) {
                    emptyState.style.display = 'none';
                }
            }

            setStatus(message, type = '') {
                const statusEl = document.getElementById('status');
                statusEl.textContent = message;
                statusEl.className = 'status' + (type ? ' ' + type : '');
            }

            escapeHtml(text) {
                const div = document.createElement('div');
                div.textContent = text;
                return div.innerHTML;
            }
        }

        // Initialize Firebase with production admin config (hs-levante-admin-prod)
        let firebaseInitialized = false;
        function initFirebase() {
            if (firebaseInitialized || typeof firebase === 'undefined') return;
            
            try {
                // Production Firebase Admin config (hs-levante-admin-prod)
                // From levante-dashboard/src/config/firebaseLevante.js
                const firebaseConfig = {
                    apiKey: "AIzaSyCcnmBCojjK0_Ia87f0SqclSOihhKVD3f8",
                    authDomain: "hs-levante-admin-prod.firebaseapp.com",
                    projectId: "hs-levante-admin-prod",
                    storageBucket: "hs-levante-admin-prod.appspot.com",
                    messagingSenderId: "348449903279",
                    appId: "1:348449903279:web:a1b9dad734e2237c7ffa5a"
                };
                
                // Check if Firebase is already initialized
                if (firebase.apps && firebase.apps.length > 0) {
                    // Check if default app is already the admin app
                    const defaultApp = firebase.apps[0];
                    if (defaultApp && defaultApp.options && defaultApp.options.projectId === 'hs-levante-admin-prod') {
                        firebaseInitialized = true;
                        console.log('Firebase already initialized with production admin config');
                        return;
                    }
                }
                
                // Initialize Firebase with production admin config (default app)
                firebase.initializeApp(firebaseConfig);
                firebaseInitialized = true;
                
                console.log('Firebase initialized with production admin config (hs-levante-admin-prod)');
            } catch (error) {
                // Handle duplicate app error gracefully
                if (error.code === 'app/duplicate-app') {
                    firebaseInitialized = true;
                    console.log('Firebase already initialized');
                } else {
                    // Suppress Firebase initialization errors in development
                    if (window.location.hostname === 'localhost' || window.location.hostname === '127.0.0.1') {
                        console.warn('Firebase initialization error (development mode):', error);
                    } else {
                        console.error('Firebase initialization failed:', error);
                    }
                }
            }
        }

        // Initialize dashboard when DOM is ready
        let dashboard;
        function initDashboard() {
            try {
                initFirebase();
                dashboard = new PartnerAudioDashboard();
                
                // Ensure static auth form has event handler attached
                const staticAuthForm = document.getElementById('authForm');
                if (staticAuthForm) {
                    // Remove any existing handlers
                    const newForm = staticAuthForm.cloneNode(true);
                    staticAuthForm.parentNode.replaceChild(newForm, staticAuthForm);
                    
                    // Attach handler to static form
                    document.getElementById('authForm').addEventListener('submit', async (e) => {
                        e.preventDefault();
                        if (dashboard && dashboard.handleLogin) {
                            await dashboard.handleLogin();
                        }
                    });
                }
            } catch (error) {
                console.error('Failed to initialize dashboard:', error);
            }
        }
        
        // Wait for DOM to be fully ready
        if (document.readyState === 'loading') {
            document.addEventListener('DOMContentLoaded', () => {
                setTimeout(initDashboard, 100);
            });
        } else {
            // DOM already ready, but wait a bit to ensure all elements are rendered
            setTimeout(initDashboard, 100);
        }
    </script>
</body>
</html>
<|MERGE_RESOLUTION|>--- conflicted
+++ resolved
@@ -1610,10 +1610,6 @@
                 
                 console.log(`Found ${allItemsWithAudio.length} total items with audio (${itemsToShow.length} shown in ${this.currentTab} tab)`);
                 
-<<<<<<< HEAD
-                // Actually render items for the current tab
-                await this.refreshItemsForCurrentTab();
-=======
                 // Render items directly for the current tab (don't re-filter)
                 if (this.currentTab === 'approved') {
                     this.renderApprovedItems(itemsToShow);
@@ -1625,22 +1621,13 @@
                     await this.renderPendingItems(itemsToShow);
                     this.setStatus(`Finished loading - ${itemsToShow.length} items in To Be Approved tab (${allItemsWithAudio.length} total with audio)`, 'success');
                 }
->>>>>>> 71b6cac9
                 
                 // Update stats with all items
                 await this.updateApprovalStats();
                 
-<<<<<<< HEAD
-                // Set final status
-                if (this.currentTab === 'noaudio') {
-                    this.setStatus(`Finished loading - ${itemsToShow.length} items without audio`, 'success');
-                } else {
-                    this.setStatus(`Finished loading - ${itemsToShow.length} items in ${this.currentTab === 'approved' ? 'Approved' : 'To Be Approved'} tab (${allItemsWithAudio.length} total with audio)`, 'success');
-=======
                 // Apply search filter if active
                 if (this.currentSearchQuery) {
                     this.applySearchFilter(this.currentSearchQuery);
->>>>>>> 71b6cac9
                 }
             }
 
@@ -2618,7 +2605,6 @@
                     
                     if (!audioPath) {
                         audioPath = `audio/${this.currentLangCode}/${baseId}.mp3`;
-<<<<<<< HEAD
                     }
                     
                     // Move the file from draft to dev bucket
@@ -2638,27 +2624,6 @@
                         throw new Error(errorText || 'Failed to move audio to approved bucket');
                     }
                     
-=======
-                    }
-                    
-                    // Move the file from draft to dev bucket
-                    const moveResponse = await fetch('/api/move-audio-to-dev', {
-                        method: 'POST',
-                        headers: {
-                            'Content-Type': 'application/json'
-                        },
-                        body: JSON.stringify({
-                            bucket: 'levante-assets-draft',
-                            path: audioPath
-                        })
-                    });
-                    
-                    if (!moveResponse.ok) {
-                        const errorText = await moveResponse.text();
-                        throw new Error(errorText || 'Failed to move audio to approved bucket');
-                    }
-                    
->>>>>>> 71b6cac9
                     // Update state
                     this.approvedItems.add(baseId);
                     this.unapprovedItems.delete(baseId); // Remove from unapproved if it was there
@@ -2928,7 +2893,6 @@
                     
                     // Step 2: Immediately move to dev bucket
                     this.setStatus(`Moving ${itemId} to approved bucket...`, 'loading');
-<<<<<<< HEAD
                     
                     // Find the actual audio file path
                     let audioPath = null;
@@ -2982,61 +2946,6 @@
                         throw new Error(errorText || 'Failed to move audio to approved bucket');
                     }
                     
-=======
-                    
-                    // Find the actual audio file path
-                    let audioPath = null;
-                    try {
-                        const draftParams = new URLSearchParams({
-                            bucket: 'levante-assets-draft',
-                            prefix: `audio/${this.currentLangCode}/${baseId}`
-                        });
-                        
-                        const draftResponse = await fetch(`/api/list-draft-audio?${draftParams.toString()}`);
-                        if (draftResponse.ok) {
-                            const draftData = await draftResponse.json();
-                            if (draftData.items && draftData.items.length > 0) {
-                                const matchingFiles = draftData.items.filter(item => {
-                                    const fileName = item.name.split('/').pop() || '';
-                                    return fileName.startsWith(baseId) && fileName.endsWith('.mp3');
-                                });
-                                
-                                if (matchingFiles.length > 0) {
-                                    matchingFiles.sort((a, b) => {
-                                        const dateA = new Date(a.updated || a.timeCreated || 0);
-                                        const dateB = new Date(b.updated || b.timeCreated || 0);
-                                        return dateB - dateA;
-                                    });
-                                    audioPath = matchingFiles[0].name;
-                                }
-                            }
-                        }
-                    } catch (draftError) {
-                        console.warn(`Could not list audio files for ${baseId}`, draftError);
-                    }
-                    
-                    if (!audioPath) {
-                        audioPath = `audio/${this.currentLangCode}/${baseId}.mp3`;
-                    }
-                    
-                    // Move the file to dev bucket
-                    const moveResponse = await fetch('/api/move-audio-to-dev', {
-                        method: 'POST',
-                        headers: {
-                            'Content-Type': 'application/json'
-                        },
-                        body: JSON.stringify({
-                            bucket: 'levante-assets-draft',
-                            path: audioPath
-                        })
-                    });
-                    
-                    if (!moveResponse.ok) {
-                        const errorText = await moveResponse.text();
-                        throw new Error(errorText || 'Failed to move audio to approved bucket');
-                    }
-                    
->>>>>>> 71b6cac9
                     // Step 3: Update state
                     this.pendingSaveKey = null;
                     this.latestGeneratedAudio = null;
