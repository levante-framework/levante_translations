--- conflicted
+++ resolved
@@ -1610,10 +1610,6 @@
                 
                 console.log(`Found ${allItemsWithAudio.length} total items with audio (${itemsToShow.length} shown in ${this.currentTab} tab)`);
                 
-<<<<<<< HEAD
-                // Actually render items for the current tab
-                await this.refreshItemsForCurrentTab();
-=======
                 // Render items directly for the current tab (don't re-filter)
                 if (this.currentTab === 'approved') {
                     this.renderApprovedItems(itemsToShow);
@@ -1625,22 +1621,13 @@
                     await this.renderPendingItems(itemsToShow);
                     this.setStatus(`Finished loading - ${itemsToShow.length} items in To Be Approved tab (${allItemsWithAudio.length} total with audio)`, 'success');
                 }
->>>>>>> 71b6cac9
                 
                 // Update stats with all items
                 await this.updateApprovalStats();
                 
-<<<<<<< HEAD
-                // Set final status
-                if (this.currentTab === 'noaudio') {
-                    this.setStatus(`Finished loading - ${itemsToShow.length} items without audio`, 'success');
-                } else {
-                    this.setStatus(`Finished loading - ${itemsToShow.length} items in ${this.currentTab === 'approved' ? 'Approved' : 'To Be Approved'} tab (${allItemsWithAudio.length} total with audio)`, 'success');
-=======
                 // Apply search filter if active
                 if (this.currentSearchQuery) {
                     this.applySearchFilter(this.currentSearchQuery);
->>>>>>> 71b6cac9
                 }
             }
 
@@ -2734,21 +2721,12 @@
                         this.latestGeneratedAudio.langCode !== this.currentLangCode) {
                         throw new Error('No generated audio to save. Please regenerate audio first.');
                     }
-<<<<<<< HEAD
                     
                     this.setStatus(`Saving and approving audio for ${itemId}...`, 'loading');
                     
                     const item = this.data.find(entry => entry.item_id === itemId);
                     const itemLabel = item?.labels || item?.task || itemId;
                     
-=======
-                    
-                    this.setStatus(`Saving and approving audio for ${itemId}...`, 'loading');
-                    
-                    const item = this.data.find(entry => entry.item_id === itemId);
-                    const itemLabel = item?.labels || item?.task || itemId;
-                    
->>>>>>> 71b6cac9
                     const payload = {
                         audioBase64: this.latestGeneratedAudio.audioBase64,
                         langCode: this.currentLangCode,
@@ -2839,7 +2817,6 @@
                         const errorText = await moveResponse.text();
                         throw new Error(errorText || 'Failed to move audio to approved bucket');
                     }
-<<<<<<< HEAD
                     
                     // Update state
                     this.pendingSaveKey = null;
@@ -2847,15 +2824,6 @@
                     this.approvedItems.add(baseId);
                     this.unapprovedItems.delete(baseId);
                     
-=======
-                    
-                    // Update state
-                    this.pendingSaveKey = null;
-                    this.latestGeneratedAudio = null;
-                    this.approvedItems.add(baseId);
-                    this.unapprovedItems.delete(baseId);
-                    
->>>>>>> 71b6cac9
                     // Update UI
                     this.updateSaveButtonStates();
                     await this.loadApprovalStatus();
@@ -2925,7 +2893,6 @@
                     
                     // Step 2: Immediately move to dev bucket
                     this.setStatus(`Moving ${itemId} to approved bucket...`, 'loading');
-<<<<<<< HEAD
                     
                     // Find the actual audio file path
                     let audioPath = null;
@@ -2958,40 +2925,6 @@
                         console.warn(`Could not list audio files for ${baseId}`, draftError);
                     }
                     
-=======
-                    
-                    // Find the actual audio file path
-                    let audioPath = null;
-                    try {
-                        const draftParams = new URLSearchParams({
-                            bucket: 'levante-assets-draft',
-                            prefix: `audio/${this.currentLangCode}/${baseId}`
-                        });
-                        
-                        const draftResponse = await fetch(`/api/list-draft-audio?${draftParams.toString()}`);
-                        if (draftResponse.ok) {
-                            const draftData = await draftResponse.json();
-                            if (draftData.items && draftData.items.length > 0) {
-                                const matchingFiles = draftData.items.filter(item => {
-                                    const fileName = item.name.split('/').pop() || '';
-                                    return fileName.startsWith(baseId) && fileName.endsWith('.mp3');
-                                });
-                                
-                                if (matchingFiles.length > 0) {
-                                    matchingFiles.sort((a, b) => {
-                                        const dateA = new Date(a.updated || a.timeCreated || 0);
-                                        const dateB = new Date(b.updated || b.timeCreated || 0);
-                                        return dateB - dateA;
-                                    });
-                                    audioPath = matchingFiles[0].name;
-                                }
-                            }
-                        }
-                    } catch (draftError) {
-                        console.warn(`Could not list audio files for ${baseId}`, draftError);
-                    }
-                    
->>>>>>> 71b6cac9
                     if (!audioPath) {
                         audioPath = `audio/${this.currentLangCode}/${baseId}.mp3`;
                     }
